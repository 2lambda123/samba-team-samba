CC		= @CC@
CFLAGS		= @CFLAGS@
CPPFLAGS	= @CPPFLAGS@
LDFLAGS		= @LDFLAGS@
LDSHFLAGS	= @LDSHFLAGS@
INSTALLCMD	= @INSTALL@
SAMBA_SOURCE	= @SAMBA_SOURCE@
SHLIBEXT	= @SHLIBEXT@
OBJEXT		= @OBJEXT@ 
FLAGS		=  $(CFLAGS) $(CPPFLAGS) -fPIC \
		-Iinclude -I$(SAMBA_SOURCE)/include \
		-I$(SAMBA_SOURCE)/popt  \
		-I$(SAMBA_SOURCE)/lib/replace  \
		-I$(SAMBA_SOURCE)/lib/talloc  \
<<<<<<< HEAD
		-I$(SAMBA_SOURCE)/tdb/include  \
=======
		-I$(SAMBA_SOURCE)/lib/tdb/include  \
>>>>>>> 4eda9ebb
		-I$(SAMBA_SOURCE)/smbwrapper \
		-I$(SAMBA_SOURCE)/librpc \
		-I$(SAMBA_SOURCE) -I.


prefix		= @prefix@
libdir		= @libdir@

VFS_LIBDIR	= $(libdir)/vfs

# Auto target
default: $(patsubst %.c,%.$(SHLIBEXT),$(wildcard *.c))

# Pattern rules

%.$(SHLIBEXT): %.$(OBJEXT)
	@echo "Linking $@"
	@$(CC) $(LDSHFLAGS) $(LDFLAGS) -o $@ $<

%.$(OBJEXT): %.c
	@echo "Compiling $<"
	@$(CC) $(FLAGS) -c $<


install: default
	$(INSTALLCMD) -d $(VFS_LIBDIR)
	$(INSTALLCMD) -m 755 *.$(SHLIBEXT) $(VFS_LIBDIR)

# Misc targets
clean:
	rm -rf .libs
	rm -f core *~ *% *.bak *.o *.$(SHLIBEXT)

distclean: clean
	rm -f config.status config.cache Makefile
<|MERGE_RESOLUTION|>--- conflicted
+++ resolved
@@ -12,11 +12,7 @@
 		-I$(SAMBA_SOURCE)/popt  \
 		-I$(SAMBA_SOURCE)/lib/replace  \
 		-I$(SAMBA_SOURCE)/lib/talloc  \
-<<<<<<< HEAD
-		-I$(SAMBA_SOURCE)/tdb/include  \
-=======
 		-I$(SAMBA_SOURCE)/lib/tdb/include  \
->>>>>>> 4eda9ebb
 		-I$(SAMBA_SOURCE)/smbwrapper \
 		-I$(SAMBA_SOURCE)/librpc \
 		-I$(SAMBA_SOURCE) -I.
