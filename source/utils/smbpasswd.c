/*
 * Unix SMB/Netbios implementation. Version 1.9. smbpasswd module. Copyright
 * (C) Jeremy Allison 1995-1998
 * 
 * This program is free software; you can redistribute it and/or modify it under
 * the terms of the GNU General Public License as published by the Free
 * Software Foundation; either version 2 of the License, or (at your option)
 * any later version.
 * 
 * This program is distributed in the hope that it will be useful, but WITHOUT
 * ANY WARRANTY; without even the implied warranty of MERCHANTABILITY or
 * FITNESS FOR A PARTICULAR PURPOSE.  See the GNU General Public License for
 * more details.
 * 
 * You should have received a copy of the GNU General Public License along with
 * this program; if not, write to the Free Software Foundation, Inc., 675
 * Mass Ave, Cambridge, MA 02139, USA.
 */

#include "includes.h"

extern pstring myhostname;
extern pstring global_myname;
extern fstring global_myworkgroup;

<<<<<<< HEAD
static char *prog_name;

/*********************************************************
 Print command usage on stderr and die.
**********************************************************/

static void usage(char *name, BOOL is_root)
=======
struct
{
  int err;
  char *message;
} pw_change_errmap[] =
{
  {5,    "User has insufficient privilege" },
  {86,   "The specified password is invalid" },
  {2226, "Operation only permitted on a Primary Domain Controller"  },
  {2242, "The password of this user has expired." },
  {2243, "The password of this user cannot change." },
  {2244, "This password cannot be used now (password history conflict)." },
  {2245, "The password is shorter than required." },
  {2246, "The password of this user is too recent to change."},
  {0, NULL}
};

char *get_error_message(struct cli_state *cli)
>>>>>>> 5c818b6c
{
	if(is_root)
		fprintf(stderr, "Usage is : %s [-D DEBUGLEVEL] [-a] [-d] [-m] [-n] [username] [password]\n\
%s: [-R <name resolve order>] [-D DEBUGLEVEL] [-j DOMAINNAME] [-r machine] [username] [password]\n%s: [-h]\n", name, name, name);
	else
		fprintf(stderr, "Usage is : %s [-h] [-D DEBUGLEVEL] [-r machine] [password]\n", name);
	exit(1);
}

<<<<<<< HEAD
/*********************************************************
Join a domain.
**********************************************************/

static int setup_account( char *domain, char *remote_machine, 
                          unsigned char orig_machine_passwd_hash[16],
                          unsigned char new_machine_passwd_hash[16])
{
  struct in_addr dest_ip;
  struct cli_state cli;

  memset(&cli, '\0', sizeof(struct cli_state));
  if(cli_initialise(&cli) == False) {
    fprintf(stderr, "%s: unable to initialize client connection.\n", prog_name);
    return 1;
  }

  if(!resolve_name( remote_machine, &dest_ip)) {
    fprintf(stderr, "%s: Can't resolve address for %s\n", prog_name, remote_machine);
    return 1;
=======
  /* 
   * Errors are of two kinds - smb errors,
   * dealt with by cli_errstr, and rap
   * errors, whose error code is in cli.error.
   */

  cli_error(cli, &errclass, &errnum);
  if(errclass != 0) 
    return cli_errstr(cli);

  sprintf(error_message, "code %d", cli->error);
      
  for(i = 0; pw_change_errmap[i].message != NULL; i++) {
    if (pw_change_errmap[i].err == cli->error) {
      fstrcpy( error_message, pw_change_errmap[i].message);
      break;
    }
>>>>>>> 5c818b6c
  }

  if (ismyip(dest_ip)) {
    fprintf(stderr,"%s: Machine %s is one of our addresses. Cannot add to ourselves.\n", prog_name,
           remote_machine);
    return 1;
  }

<<<<<<< HEAD
  if (!cli_connect(&cli, remote_machine, &dest_ip)) {
    fprintf(stderr, "%s: unable to connect to SMB server on \
machine %s. Error was : %s.\n", prog_name, remote_machine, cli_errstr(&cli) );
    return 1;
  }
    
  if (!cli_session_request(&cli, remote_machine, 0x20, global_myname)) {
    fprintf(stderr, "%s: machine %s rejected the session setup. \
Error was : %s.\n", prog_name, remote_machine, cli_errstr(&cli) );
    cli_shutdown(&cli);
    return 1;
  }
    
  cli.protocol = PROTOCOL_NT1;
    
  if (!cli_negprot(&cli)) {
    fprintf(stderr, "%s: machine %s rejected the negotiate protocol. \
Error was : %s.\n", prog_name, remote_machine, cli_errstr(&cli) );
    cli_shutdown(&cli);
    return 1;
  }
  if (cli.protocol != PROTOCOL_NT1) {
    fprintf(stderr, "%s: machine %s didn't negotiate NT protocol.\n", prog_name, remote_machine);
    cli_shutdown(&cli);
    return 1;
  }
    
  /*
   * Do an anonymous session setup.
   */
    
  if (!cli_session_setup(&cli, "", "", 0, "", 0, "")) {
    fprintf(stderr, "%s: machine %s rejected the session setup. \
Error was : %s.\n", prog_name, remote_machine, cli_errstr(&cli) );
    cli_shutdown(&cli);
    return 1;
  }
    
  if (!(cli.sec_mode & 1)) {
    fprintf(stderr, "%s: machine %s isn't in user level security mode\n", prog_name, remote_machine);
    cli_shutdown(&cli);
    return 1;
  }
    
  if (!cli_send_tconX(&cli, "IPC$", "IPC", "", 1)) {
    fprintf(stderr, "%s: machine %s rejected the tconX on the IPC$ share. \
Error was : %s.\n", prog_name, remote_machine, cli_errstr(&cli) );
    cli_shutdown(&cli);
    return 1;
  }

  /*
   * Ok - we have an anonymous connection to the IPC$ share.
   * Now start the NT Domain stuff :-).
   */
    
  if(cli_nt_session_open(&cli, PIPE_NETLOGON, False) == False) {
    fprintf(stderr, "%s: unable to open the domain client session to \
machine %s. Error was : %s.\n", prog_name, remote_machine, cli_errstr(&cli));
    cli_nt_session_close(&cli);
    cli_ulogoff(&cli);
    cli_shutdown(&cli);
    return 1;
  } 
  
  if(cli_nt_setup_creds(&cli, orig_machine_passwd_hash) == False) {
    fprintf(stderr, "%s: unable to setup the PDC credentials to machine \
%s. Error was : %s.\n", prog_name, remote_machine, cli_errstr(&cli));
    cli_nt_session_close(&cli);
    cli_ulogoff(&cli);
    cli_shutdown(&cli);
    return 1;
  } 

  if( cli_nt_srv_pwset( &cli,new_machine_passwd_hash ) == False) {
    fprintf(stderr, "%s: unable to change password for machine %s in domain \
%s to Domain controller %s. Error was %s.\n", prog_name, global_myname, domain, remote_machine, 
                            cli_errstr(&cli));
    cli_close(&cli, cli.nt_pipe_fnum);
    cli_ulogoff(&cli);
    cli_shutdown(&cli);
    return 1; 
  }

  cli_nt_session_close(&cli);
  cli_ulogoff(&cli);
  cli_shutdown(&cli);

  return 0;
}

/*********************************************************
Join a domain.
**********************************************************/

static int join_domain( char *domain, char *remote)
{
  fstring remote_machine;
  char *p;
  fstring machine_passwd;
  unsigned char machine_passwd_hash[16];
  unsigned char new_machine_passwd_hash[16];
  int ret = 1;

  fstrcpy(remote_machine, remote ? remote : "");
  fstrcpy(machine_passwd, global_myname);
  strlower(machine_passwd);
  E_md4hash((uchar *)machine_passwd, machine_passwd_hash);

  generate_random_buffer( new_machine_passwd_hash, 16, True);

  /* Ensure that we are not trying to join a
     domain if we are locally set up as a domain
     controller. */

  if(lp_domain_controller() && strequal(lp_workgroup(), domain)) {
    fprintf(stderr, "%s: Cannot join domain %s as we already configured as domain controller \
for that domain.\n", prog_name, domain);
    return 1;
  }

  /*
   * Write the new machine password.
   */

  /*
   * Get the machine account password.
   */
  if(!machine_password_lock( domain, global_myname, True)) {
    fprintf(stderr, "%s: unable to open the machine account password file for \
machine %s in domain %s.\n", prog_name, global_myname, domain); 
    return 1;
  }

  if(!set_machine_account_password( new_machine_passwd_hash)) {              
    fprintf(stderr, "%s: unable to read the machine account password for \
machine %s in domain %s.\n", prog_name, global_myname, domain);
    machine_password_unlock();
    return 1;
  }

  machine_password_unlock();

  /*
   * If we are given a remote machine assume this is the PDC.
   */

  if(remote != NULL) {
    strupper(remote_machine);
    ret = setup_account( domain, remote_machine, machine_passwd_hash, new_machine_passwd_hash);
    if(ret == 0)
      printf("%s: Joined domain %s.\n", prog_name, domain);
  } else {
    /*
     * Treat each name in the 'password server =' line as a potential
     * PDC/BDC. Contact each in turn and try and authenticate and
     * change the machine account password.
     */

    p = lp_passwordserver();

    if(!*p)
      fprintf(stderr, "%s: No password server list given in smb.conf - \
unable to join domain.\n", prog_name);

    while(p && next_token( &p, remote_machine, LIST_SEP)) {

      strupper(remote_machine);
      if(setup_account( domain, remote_machine, machine_passwd_hash, new_machine_passwd_hash) == 0) {
        printf("%s: Joined domain %s.\n", prog_name, domain);
        return 0;
      }
    }
  }

  if(ret) {
    machine_password_delete( domain, global_myname);
    fprintf(stderr,"%s: Unable to join domain %s.\n", prog_name, domain);
  }

  return ret;
=======
static int gethexpwd(char *p, char *pwd)
{
	int i;
	unsigned char   lonybble, hinybble;
	char           *hexchars = "0123456789ABCDEF";
	char           *p1, *p2;
	for (i = 0; i < 32; i += 2) {
		hinybble = toupper(p[i]);
		lonybble = toupper(p[i + 1]);

		p1 = strchr(hexchars, hinybble);
		p2 = strchr(hexchars, lonybble);
		if (!p1 || !p2)
			return (False);

		hinybble = PTR_DIFF(p1, hexchars);
		lonybble = PTR_DIFF(p2, hexchars);

		pwd[i / 2] = (hinybble << 4) | lonybble;
	}
	return (True);
}

static struct smb_passwd *
_my_get_smbpwnam(FILE * fp, char *name, BOOL * valid_old_pwd, 
		BOOL *got_valid_nt_entry, long *pwd_seekpos)
{
	/* Static buffers we will return. */
	static struct smb_passwd pw_buf;
	static pstring  user_name;
	static unsigned char smbpwd[16];
	static unsigned char smbntpwd[16];

	char            linebuf[256];
	unsigned char   c;
	unsigned char  *p;
	long            uidval;
	long            linebuf_len;

	/*
	 * Scan the file, a line at a time and check if the name matches.
	 */
	while (!feof(fp)) {
		linebuf[0] = '\0';
		*pwd_seekpos = ftell(fp);

		fgets(linebuf, 256, fp);
		if (ferror(fp))
			return NULL;

		/*
		 * Check if the string is terminated with a newline - if not
		 * then we must keep reading and discard until we get one.
		 */
		linebuf_len = strlen(linebuf);
		if (linebuf[linebuf_len - 1] != '\n') {
			c = '\0';
			while (!ferror(fp) && !feof(fp)) {
				c = fgetc(fp);
				if (c == '\n')
					break;
			}
		} else
			linebuf[linebuf_len - 1] = '\0';

		if ((linebuf[0] == 0) && feof(fp))
			break;
		/*
		 * The line we have should be of the form :-
		 * 
		 * username:uid:[32hex bytes]:....other flags presently
		 * ignored....
		 * 
		 * or,
		 * 
		 * username:uid:[32hex bytes]:[32hex bytes]:....ignored....
		 * 
		 * if Windows NT compatible passwords are also present.
		 */

		if (linebuf[0] == '#' || linebuf[0] == '\0')
			continue;
		p = (unsigned char *) strchr(linebuf, ':');
		if (p == NULL)
			continue;
		/*
		 * As 256 is shorter than a pstring we don't need to check
		 * length here - if this ever changes....
		 */
		strncpy(user_name, linebuf, PTR_DIFF(p, linebuf));
		user_name[PTR_DIFF(p, linebuf)] = '\0';
		if (!strequal(user_name, name))
			continue;

		/* User name matches - get uid and password */
		p++;		/* Go past ':' */
		if (!isdigit(*p))
			return (False);

		uidval = atoi((char *) p);
		while (*p && isdigit(*p))
			p++;

		if (*p != ':')
			return (False);

		/*
		 * Now get the password value - this should be 32 hex digits
		 * which are the ascii representations of a 16 byte string.
		 * Get two at a time and put them into the password.
		 */
		p++;
		*pwd_seekpos += PTR_DIFF(p, linebuf);	/* Save exact position
							 * of passwd in file -
							 * this is used by
							 * smbpasswd.c */
		if (*p == '*' || *p == 'X') {
			/* Password deliberately invalid - end here. */
			*valid_old_pwd = False;
			*got_valid_nt_entry = False;
			pw_buf.smb_nt_passwd = NULL;	/* No NT password (yet)*/

			/* Now check if the NT compatible password is
			   available. */
			p += 33; /* Move to the first character of the line after 
						the lanman password. */
			if ((linebuf_len >= (PTR_DIFF(p, linebuf) + 33)) && (p[32] == ':')) {
				/* NT Entry was valid - even if 'X' or '*', can be overwritten */
				*got_valid_nt_entry = True;
				if (*p != '*' && *p != 'X') {
				  if (gethexpwd((char *)p,(char *)smbntpwd))
				    pw_buf.smb_nt_passwd = smbntpwd;
				}
			}
			pw_buf.smb_name = user_name;
			pw_buf.smb_userid = uidval;
			pw_buf.smb_passwd = NULL;	/* No password */
			return (&pw_buf);
		}
		if (linebuf_len < (PTR_DIFF(p, linebuf) + 33))
			return (False);

		if (p[32] != ':')
			return (False);

		if (!strncasecmp((char *)p, "NO PASSWORD", 11)) {
		  pw_buf.smb_passwd = NULL;	/* No password */
		} else {
		  if(!gethexpwd((char *)p,(char *)smbpwd))
		    return False;
		  pw_buf.smb_passwd = smbpwd;
		}

		pw_buf.smb_name = user_name;
		pw_buf.smb_userid = uidval;
		pw_buf.smb_nt_passwd = NULL;
		*got_valid_nt_entry = False;
		*valid_old_pwd = True;

		/* Now check if the NT compatible password is
		   available. */
		p += 33; /* Move to the first character of the line after 
					the lanman password. */
		if ((linebuf_len >= (PTR_DIFF(p, linebuf) + 33)) && (p[32] == ':')) {
			/* NT Entry was valid - even if 'X' or '*', can be overwritten */
			*got_valid_nt_entry = True;
			if (*p != '*' && *p != 'X') {
			  if (gethexpwd((char *)p,(char *)smbntpwd))
			    pw_buf.smb_nt_passwd = smbntpwd;
			}
		}
		return &pw_buf;
	}
	return NULL;
}

/*
 * Print command usage on stderr and die.
 */
static void usage(char *name, BOOL is_root)
{
	if(is_root)
		fprintf(stderr, "Usage is : %s [-a] [-D DEBUGLEVEL] [username] [password]\n\
%s: [-r machine] [-D DEBUGLEVEL] [username] [password]\n%s: [-h]\n", name, name, name);
	else
		fprintf(stderr, "Usage is : %s [-h] [-D DEBUGLEVEL] [-r machine] [password]\n", name);
	exit(1);
>>>>>>> 5c818b6c
}

int main(int argc, char **argv)
{
  extern char *optarg;
  extern int optind;
  extern int DEBUGLEVEL;
  int             real_uid;
  struct passwd  *pwd;
  fstring         old_passwd;
  uchar           old_p16[16];
  uchar           old_nt_p16[16];
  fstring         new_passwd;
  uchar           new_p16[16];
  uchar           new_nt_p16[16];
  char           *p;
  struct smb_passwd *smb_pwent;
  FILE           *fp;
  int             ch;
  int             err;
  BOOL is_root = False;
  pstring  user_name;
  char *remote_machine = NULL;
<<<<<<< HEAD
  BOOL add_user = False;
  BOOL got_new_pass = False;
  BOOL machine_account = False;
  BOOL disable_user = False;
  BOOL set_no_password = False;
  BOOL joining_domain = False;
  char *new_domain = NULL;
=======
  BOOL		 add_user = False;
  BOOL		 got_new_pass = False;
>>>>>>> 5c818b6c
  pstring servicesf = CONFIGFILE;
  void           *vp;

  new_passwd[0] = '\0';
  user_name[0] = '\0';

  memset(old_passwd, '\0', sizeof(old_passwd));
  memset(new_passwd, '\0', sizeof(new_passwd));

  prog_name = argv[0];

  TimeInit();

  setup_logging(prog_name,True);
  
  charset_initialise();

  if (!lp_load(servicesf,True)) {
    fprintf(stderr, "%s: Can't load %s - run testparm to debug it\n", prog_name, servicesf);
  }

  if(!get_myname(myhostname,NULL)) {
    fprintf(stderr, "%s: unable to get my hostname.\n", prog_name );
    exit(1);
  }

  /*
   * Set the machine NETBIOS name if not already
   * set from the config file. 
   */ 
    
  if (!*global_myname)
  {   
    fstrcpy( global_myname, myhostname );
    p = strchr( global_myname, '.' );
    if (p) 
      *p = 0;
  }           
  strupper( global_myname );

  codepage_initialise(lp_client_code_page());

  /* Get the real uid */
  real_uid = getuid();
  
  /* Check the effective uid */
  if ((geteuid() == 0) && (real_uid != 0)) {
    fprintf(stderr, "%s: Must *NOT* be setuid root.\n", prog_name);
    exit(1);
  }

  is_root = (real_uid == 0);

<<<<<<< HEAD
  while ((ch = getopt(argc, argv, "adhmnj:r:R:D:")) != EOF) {
=======
  while ((ch = getopt(argc, argv, "ahr:D:")) != EOF) {
>>>>>>> 5c818b6c
    switch(ch) {
    case 'a':
      add_user = True;
      break;
    case 'r':
      remote_machine = optarg;
      break;
    case 'D':
      DEBUGLEVEL = atoi(optarg);
      break;
    case 'j':
      if(is_root) {
        new_domain = optarg;
        strupper(new_domain);
        joining_domain = True;
      } else
        usage(prog_name, is_root);  
      break;
    case 'h':
    default:
      usage(prog_name, is_root);
    }
  }

  argc -= optind;
  argv += optind;

  /*
   * Ensure add_user and either remote machine or join domain are
   * not both set.
   */

  if(add_user && ((remote_machine != NULL) || joining_domain))
    usage(prog_name, True);

  /*
   * Deal with joining a domain.
   */
  if(joining_domain && argc != 0)
    usage(prog_name, True);

  if(joining_domain) {
    return join_domain( new_domain, remote_machine);
  }

  if(is_root) {

    /*
     * Deal with root - can add a user, but only locally.
     */

    switch(argc) {
      case 0:
        break;
      case 1:
        /* If we are root we can change another's password. */
        pstrcpy(user_name, argv[0]);
        break;
      case 2:
        pstrcpy(user_name, argv[0]);
        fstrcpy(new_passwd, argv[1]);
        got_new_pass = True;
        break;
      default:
        usage(prog_name, True);
    }

    if(*user_name) {

      if(machine_account) {
        int username_len = strlen(user_name);
        if(username_len >= sizeof(pstring) - 1) {
          fprintf(stderr, "%s: machine account name too long.\n", user_name);
          exit(1);
        }

        if(user_name[username_len-1] != '$') {
          user_name[username_len] = '$';
          user_name[username_len+1] = '\0';
        }
      }

    /*
     * Setup the pwd struct to point to known
     * values for a machine account (it doesn't
     * exist in /etc/passwd).
     */
      if((pwd = getpwnam(user_name)) == NULL) {
        fprintf(stderr, "%s: User \"%s\" was not found in system password file.\n", 
                    prog_name, user_name);
        exit(1);
      }
    } else {
      if((pwd = getpwuid(real_uid)) != NULL)
        pstrcpy( user_name, pwd->pw_name);
    }

  } else {

    if(add_user) {
      fprintf(stderr, "%s: Only root can set anothers password.\n", prog_name);
      usage(prog_name, False);
    }

    if(argc > 1)
      usage(prog_name, False);

    if(argc == 1) {
      fstrcpy(new_passwd, argv[0]);
      got_new_pass = True;
    }

    if((pwd = getpwuid(real_uid)) != NULL)
      pstrcpy( user_name, pwd->pw_name);

    /*
     * A non-root user is always setting a password
     * via a remote machine (even if that machine is
     * localhost).
     */

    if(remote_machine == NULL)
      remote_machine = "127.0.0.1";
  }    
    
  if (*user_name == '\0') {
    fprintf(stderr, "%s: Unable to get a user name for password change.\n", prog_name);
    exit(1);
  }

<<<<<<< HEAD
  /*
   * If we are adding a machine account then pretend
   * we already have the new password, we will be using
   * the machinename as the password.
   */

  if(add_user && machine_account) {
    got_new_pass = True;
    strncpy(new_passwd, user_name, sizeof(fstring));
    new_passwd[sizeof(fstring)-1] = '\0';
    strlower(new_passwd);
    if(new_passwd[strlen(new_passwd)-1] == '$')
      new_passwd[strlen(new_passwd)-1] = '\0';
  }

=======
>>>>>>> 5c818b6c
  /* 
   * If we are root we don't ask for the old password (unless it's on a
   * remote machine.
   */

  if (remote_machine != NULL) {
    p = getpass("Old SMB password:");
    fstrcpy(old_passwd, p);
  }

  if (!got_new_pass) {
    new_passwd[0] = '\0';

    p = getpass("New SMB password:");

    strncpy(new_passwd, p, sizeof(fstring));
    new_passwd[sizeof(fstring)-1] = '\0';

    p = getpass("Retype new SMB password:");

    if (strncmp(p, new_passwd, sizeof(fstring)-1))
    {
      fprintf(stderr, "%s: Mismatch - password unchanged.\n", prog_name);
      exit(1);
    }
  }
  
  if (new_passwd[0] == '\0') {
    printf("Password not set\n");
    exit(0);
  }
 
  /* 
   * Now do things differently depending on if we're changing the
   * password on a remote machine. Remember - a normal user is
   * always using this code, looping back to the local smbd.
   */

  if(remote_machine != NULL) {
    struct cli_state cli;
    struct in_addr ip;

    if(!resolve_name( remote_machine, &ip)) {
      fprintf(stderr, "%s: unable to find an IP address for machine %s.\n",
              prog_name, remote_machine );
      exit(1);
    }
 
    memset(&cli, '\0', sizeof(struct cli_state));
 
    if (!cli_initialise(&cli) || !cli_connect(&cli, remote_machine, &ip)) {
      fprintf(stderr, "%s: unable to connect to SMB server on machine %s. Error was : %s.\n",
              prog_name, remote_machine, cli_errstr(&cli) );
      exit(1);
    }
  
<<<<<<< HEAD
    if (!cli_session_request(&cli, remote_machine, 0x20, global_myname)) {
      fprintf(stderr, "%s: machine %s rejected the session setup. Error was : %s.\n",
              prog_name, remote_machine, cli_errstr(&cli) );
=======
    if (!cli_session_request(&cli, remote_machine, 0x20, myname)) {
      fprintf(stderr, "%s: machine %s rejected the session request. Error was : %s.\n",
              prog_name, remote_machine, get_error_message(&cli) );
>>>>>>> 5c818b6c
      cli_shutdown(&cli);
      exit(1);
    }
  
    cli.protocol = PROTOCOL_NT1;

    if (!cli_negprot(&cli)) {
      fprintf(stderr, "%s: machine %s rejected the negotiate protocol. Error was : %s.\n",        
              prog_name, remote_machine, cli_errstr(&cli) );
      cli_shutdown(&cli);
      exit(1);
    }
  
    if (!cli_session_setup(&cli, user_name, old_passwd, strlen(old_passwd),
                           "", 0, "")) {
      fprintf(stderr, "%s: machine %s rejected the session setup. Error was : %s.\n",        
              prog_name, remote_machine, cli_errstr(&cli) );
      cli_shutdown(&cli);
      exit(1);
    }               

    if (!cli_send_tconX(&cli, "IPC$", "IPC", "", 1)) {
      fprintf(stderr, "%s: machine %s rejected the tconX on the IPC$ share. Error was : %s.\n",
              prog_name, remote_machine, cli_errstr(&cli) );
      cli_shutdown(&cli);
      exit(1);
    }

    if(!cli_oem_change_password(&cli, user_name, new_passwd, old_passwd)) {
      fprintf(stderr, "%s: machine %s rejected the password change: Error was : %s.\n",
              prog_name, remote_machine, cli_errstr(&cli) );
      cli_shutdown(&cli);
      exit(1);
    }

    cli_shutdown(&cli);
    exit(0);
  }

<<<<<<< HEAD
  /*
   * Check for a machine account.
   */

  if(machine_account && !pwd) {
    fprintf(stderr, "%s: User %s does not exist in system password file \
(usually /etc/passwd). Cannot add machine account without a valid system user.\n",
           prog_name, user_name);
    exit(1);
  }

  /* Calculate the MD4 hash (NT compatible) of the new password. */
=======
  /* Calculate the MD4 hash (NT compatible) of the old and new passwords */
  memset(old_nt_p16, '\0', 16);
  E_md4hash((uchar *)old_passwd, old_nt_p16);
>>>>>>> 5c818b6c
  
  memset(new_nt_p16, '\0', 16);
  E_md4hash((uchar *) new_passwd, new_nt_p16);
  
  /* Mangle the passwords into Lanman format */
  old_passwd[14] = '\0';
  strupper(old_passwd);
  new_passwd[14] = '\0';
  strupper(new_passwd);
  
  /*
   * Calculate the SMB (lanman) hash functions of both old and new passwords.
   */
  
  memset(old_p16, '\0', 16);
  E_P16((uchar *) old_passwd, old_p16);
  
  memset(new_p16, '\0', 16);
  E_P16((uchar *) new_passwd, new_p16);
  
  /*
   * Open the smbpaswd file.
   */
  vp = startsampwent(True);
  if (!vp && errno == ENOENT) {
	  fp = fopen(lp_smb_passwd_file(), "w");
	  if (fp) {
		  fprintf(fp, "# Samba SMB password file\n");
		  fclose(fp);
		  vp = startsampwent(True);
	  }
  }
  if (!fp) {
	  err = errno;
	  fprintf(stderr, "%s: Failed to open password file %s.\n",
		  prog_name, lp_smb_passwd_file());
	  errno = err;
	  perror(prog_name);
	  exit(err);
  }
  
<<<<<<< HEAD
=======
  /* Set read buffer to 16k for effiecient reads */
  setvbuf(fp, readbuf, _IOFBF, sizeof(readbuf));
  
  /* make sure it is only rw by the owner */
  chmod(pfile, 0600);

  /* Lock the smbpasswd file for write. */
  if ((lockfd = pw_file_lock(pfile, F_WRLCK, 5)) < 0) {
    err = errno;
    fprintf(stderr, "%s: Failed to lock password file %s.\n",
	    prog_name, pfile);
    fclose(fp);
    errno = err;
    perror(prog_name);
    exit(err);
  }
>>>>>>> 5c818b6c
  /* Get the smb passwd entry for this user */
  smb_pwent = getsampwnam(user_name);
  if (smb_pwent == NULL) {
    if(add_user == False) {
      fprintf(stderr, "%s: Failed to find entry for user %s.\n",
  	      prog_name, pwd->pw_name);
      endsampwent(vp);
      exit(1);
    }

    /* Create a new smb passwd entry and set it to the given password. */
    {
<<<<<<< HEAD
      struct smb_passwd new_smb_pwent;

      new_smb_pwent.smb_userid = pwd->pw_uid;
      new_smb_pwent.smb_name = pwd->pw_name; 
      new_smb_pwent.smb_passwd = NULL;
      new_smb_pwent.smb_nt_passwd = NULL;
      new_smb_pwent.acct_ctrl = (machine_account ? ACB_WSTRUST : ACB_NORMAL);

      if(disable_user) {
        new_smb_pwent.acct_ctrl |= ACB_DISABLED;
      } else if (set_no_password) {
        new_smb_pwent.acct_ctrl |= ACB_PWNOTREQ;
      } else {
        new_smb_pwent.smb_passwd = new_p16;
        new_smb_pwent.smb_nt_passwd = new_nt_p16;
      }

      if(add_sampwd_entry(&new_smb_pwent) == False) {
        fprintf(stderr, "%s: Failed to add entry for user %s.\n", 
                prog_name, pwd->pw_name);
        endsampwent(vp);
        exit(1);
      }
      
      endsampwent(vp);
      printf("%s: Added user %s.\n", prog_name, user_name);
=======
      int fd;
      int new_entry_length;
      char *new_entry;
      long offpos;

      /* The add user write needs to be atomic - so get the fd from 
         the fp and do a raw write() call.
       */
      fd = fileno(fp);

      if((offpos = lseek(fd, 0, SEEK_END)) == -1) {
        fprintf(stderr, "%s: Failed to add entry for user %s to file %s. \
Error was %s\n", prog_name, pwd->pw_name, pfile, strerror(errno));
        fclose(fp);
        pw_file_unlock(lockfd);
        exit(1);
      }

      new_entry_length = strlen(pwd->pw_name) + 1 + 15 + 1 + 
                         32 + 1 + 32 + 1 + strlen(pwd->pw_gecos) + 
                         1 + strlen(pwd->pw_dir) + 1 + 
                         strlen(pwd->pw_shell) + 1;
      if((new_entry = (char *)malloc( new_entry_length )) == 0) {
        fprintf(stderr, "%s: Failed to add entry for user %s to file %s. \
Error was %s\n", prog_name, pwd->pw_name, pfile, strerror(errno));
        fclose(fp);
        pw_file_unlock(lockfd);
        exit(1);
      }

      sprintf(new_entry, "%s:%u:", pwd->pw_name, (unsigned)pwd->pw_uid);
      p = &new_entry[strlen(new_entry)];
      for( i = 0; i < 16; i++)
        sprintf(&p[i*2], "%02X", new_p16[i]);
      p += 32;
      *p++ = ':';
      for( i = 0; i < 16; i++)
        sprintf(&p[i*2], "%02X", new_nt_p16[i]);
      p += 32;
      *p++ = ':';
      sprintf(p, "%s:%s:%s\n", pwd->pw_gecos, 
              pwd->pw_dir, pwd->pw_shell);
      if(write(fd, new_entry, strlen(new_entry)) != strlen(new_entry)) {
        fprintf(stderr, "%s: Failed to add entry for user %s to file %s. \
Error was %s\n", prog_name, pwd->pw_name, pfile, strerror(errno));
        /* Remove the entry we just wrote. */
        if(ftruncate(fd, offpos) == -1) {
          fprintf(stderr, "%s: ERROR failed to ftruncate file %s. \
Error was %s. Password file may be corrupt ! Please examine by hand !\n", 
                   prog_name, pwd->pw_name, strerror(errno));
        }
        fclose(fp);
        pw_file_unlock(lockfd);
        exit(1);
      }
      
      fclose(fp);  
      pw_file_unlock(lockfd);  
>>>>>>> 5c818b6c
      exit(0);
    }
  } else {
	  /* the entry already existed */
	  add_user = False;
  }

  /*
   * We are root - just write the new password
   * and the valid last change time.
   */

<<<<<<< HEAD
  if(disable_user) {
    /*
     * This currently won't work as it means changing
     * the length of the record. JRA.
     */
    smb_pwent->acct_ctrl |= ACB_DISABLED;
    smb_pwent->smb_passwd = NULL;
    smb_pwent->smb_nt_passwd = NULL;
  } else if (set_no_password) {
    /*
     * This currently won't work as it means changing
     * the length of the record. JRA.
     */
    smb_pwent->acct_ctrl |= ACB_PWNOTREQ;
    smb_pwent->smb_passwd = NULL;
    smb_pwent->smb_nt_passwd = NULL; 
  } else {
    smb_pwent->smb_passwd = new_p16;
    smb_pwent->smb_nt_passwd = new_nt_p16;
  }

  if(mod_sampwd_entry(smb_pwent,True) == False) {
    fprintf(stderr, "%s: Failed to modify entry for user %s.\n",
            prog_name, pwd->pw_name);
    endsampwent(vp);
    exit(1);
  }

  endsampwent(vp);
  if(disable_user)
    printf("User %s disabled.\n", user_name);
  else if (set_no_password)
    printf("User %s - set to no password.\n", user_name);
  else
    printf("Password changed for user %s.\n", user_name);
=======
  /* Create the 32 byte representation of the new p16 */
  for (i = 0; i < 16; i++) {
    sprintf(&ascii_p16[i * 2], "%02X", (uchar) new_p16[i]);
  }
  if(got_valid_nt_entry) {
    /* Add on the NT md4 hash */
    ascii_p16[32] = ':';
    for (i = 0; i < 16; i++) {
      sprintf(&ascii_p16[(i * 2)+33], "%02X", (uchar) new_nt_p16[i]);
    }
  }
  /*
   * Do an atomic write into the file at the position defined by
   * seekpos.
   */
  pwfd = fileno(fp);
  ret = lseek(pwfd, seekpos - 1, SEEK_SET);
  if (ret != seekpos - 1) {
    err = errno;
    fprintf(stderr, "%s: seek fail on file %s.\n",
	    prog_name, pfile);
    fclose(fp);
    errno = err;
    perror(prog_name);
    pw_file_unlock(lockfd);
    exit(1);
  }
  /* Sanity check - ensure the character is a ':' */
  if (read(pwfd, &c, 1) != 1) {
    err = errno;
    fprintf(stderr, "%s: read fail on file %s.\n",
	    prog_name, pfile);
    fclose(fp);
    errno = err;
    perror(prog_name);
    pw_file_unlock(lockfd);
    exit(1);
  }
  if (c != ':') {
    fprintf(stderr, "%s: sanity check on passwd file %s failed.\n",
	    prog_name, pfile);
    fclose(fp);
    pw_file_unlock(lockfd);
    exit(1);
  }
  writelen = (got_valid_nt_entry) ? 65 : 32;
  if (write(pwfd, ascii_p16, writelen) != writelen) {
    err = errno;
    fprintf(stderr, "%s: write fail in file %s.\n",
	    prog_name, pfile);
    fclose(fp);
    errno = err;
    perror(prog_name);
    pw_file_unlock(lockfd);
    exit(err);
  }
  fclose(fp);
  pw_file_unlock(lockfd);
  printf("Password changed\n");
>>>>>>> 5c818b6c
  return 0;
}
<|MERGE_RESOLUTION|>--- conflicted
+++ resolved
@@ -19,19 +19,10 @@
 
 #include "includes.h"
 
-extern pstring myhostname;
-extern pstring global_myname;
-extern fstring global_myworkgroup;
-
-<<<<<<< HEAD
-static char *prog_name;
-
-/*********************************************************
- Print command usage on stderr and die.
-**********************************************************/
-
-static void usage(char *name, BOOL is_root)
-=======
+/* 
+ * Password changing error codes.
+ */
+
 struct
 {
   int err;
@@ -50,38 +41,12 @@
 };
 
 char *get_error_message(struct cli_state *cli)
->>>>>>> 5c818b6c
 {
-	if(is_root)
-		fprintf(stderr, "Usage is : %s [-D DEBUGLEVEL] [-a] [-d] [-m] [-n] [username] [password]\n\
-%s: [-R <name resolve order>] [-D DEBUGLEVEL] [-j DOMAINNAME] [-r machine] [username] [password]\n%s: [-h]\n", name, name, name);
-	else
-		fprintf(stderr, "Usage is : %s [-h] [-D DEBUGLEVEL] [-r machine] [password]\n", name);
-	exit(1);
-}
-
-<<<<<<< HEAD
-/*********************************************************
-Join a domain.
-**********************************************************/
-
-static int setup_account( char *domain, char *remote_machine, 
-                          unsigned char orig_machine_passwd_hash[16],
-                          unsigned char new_machine_passwd_hash[16])
-{
-  struct in_addr dest_ip;
-  struct cli_state cli;
-
-  memset(&cli, '\0', sizeof(struct cli_state));
-  if(cli_initialise(&cli) == False) {
-    fprintf(stderr, "%s: unable to initialize client connection.\n", prog_name);
-    return 1;
-  }
-
-  if(!resolve_name( remote_machine, &dest_ip)) {
-    fprintf(stderr, "%s: Can't resolve address for %s\n", prog_name, remote_machine);
-    return 1;
-=======
+  static fstring error_message;
+  int errclass;
+  int errnum;
+  int i;
+
   /* 
    * Errors are of two kinds - smb errors,
    * dealt with by cli_errstr, and rap
@@ -99,198 +64,11 @@
       fstrcpy( error_message, pw_change_errmap[i].message);
       break;
     }
->>>>>>> 5c818b6c
-  }
-
-  if (ismyip(dest_ip)) {
-    fprintf(stderr,"%s: Machine %s is one of our addresses. Cannot add to ourselves.\n", prog_name,
-           remote_machine);
-    return 1;
-  }
-
-<<<<<<< HEAD
-  if (!cli_connect(&cli, remote_machine, &dest_ip)) {
-    fprintf(stderr, "%s: unable to connect to SMB server on \
-machine %s. Error was : %s.\n", prog_name, remote_machine, cli_errstr(&cli) );
-    return 1;
-  }
-    
-  if (!cli_session_request(&cli, remote_machine, 0x20, global_myname)) {
-    fprintf(stderr, "%s: machine %s rejected the session setup. \
-Error was : %s.\n", prog_name, remote_machine, cli_errstr(&cli) );
-    cli_shutdown(&cli);
-    return 1;
-  }
-    
-  cli.protocol = PROTOCOL_NT1;
-    
-  if (!cli_negprot(&cli)) {
-    fprintf(stderr, "%s: machine %s rejected the negotiate protocol. \
-Error was : %s.\n", prog_name, remote_machine, cli_errstr(&cli) );
-    cli_shutdown(&cli);
-    return 1;
-  }
-  if (cli.protocol != PROTOCOL_NT1) {
-    fprintf(stderr, "%s: machine %s didn't negotiate NT protocol.\n", prog_name, remote_machine);
-    cli_shutdown(&cli);
-    return 1;
-  }
-    
-  /*
-   * Do an anonymous session setup.
-   */
-    
-  if (!cli_session_setup(&cli, "", "", 0, "", 0, "")) {
-    fprintf(stderr, "%s: machine %s rejected the session setup. \
-Error was : %s.\n", prog_name, remote_machine, cli_errstr(&cli) );
-    cli_shutdown(&cli);
-    return 1;
-  }
-    
-  if (!(cli.sec_mode & 1)) {
-    fprintf(stderr, "%s: machine %s isn't in user level security mode\n", prog_name, remote_machine);
-    cli_shutdown(&cli);
-    return 1;
-  }
-    
-  if (!cli_send_tconX(&cli, "IPC$", "IPC", "", 1)) {
-    fprintf(stderr, "%s: machine %s rejected the tconX on the IPC$ share. \
-Error was : %s.\n", prog_name, remote_machine, cli_errstr(&cli) );
-    cli_shutdown(&cli);
-    return 1;
-  }
-
-  /*
-   * Ok - we have an anonymous connection to the IPC$ share.
-   * Now start the NT Domain stuff :-).
-   */
-    
-  if(cli_nt_session_open(&cli, PIPE_NETLOGON, False) == False) {
-    fprintf(stderr, "%s: unable to open the domain client session to \
-machine %s. Error was : %s.\n", prog_name, remote_machine, cli_errstr(&cli));
-    cli_nt_session_close(&cli);
-    cli_ulogoff(&cli);
-    cli_shutdown(&cli);
-    return 1;
-  } 
-  
-  if(cli_nt_setup_creds(&cli, orig_machine_passwd_hash) == False) {
-    fprintf(stderr, "%s: unable to setup the PDC credentials to machine \
-%s. Error was : %s.\n", prog_name, remote_machine, cli_errstr(&cli));
-    cli_nt_session_close(&cli);
-    cli_ulogoff(&cli);
-    cli_shutdown(&cli);
-    return 1;
-  } 
-
-  if( cli_nt_srv_pwset( &cli,new_machine_passwd_hash ) == False) {
-    fprintf(stderr, "%s: unable to change password for machine %s in domain \
-%s to Domain controller %s. Error was %s.\n", prog_name, global_myname, domain, remote_machine, 
-                            cli_errstr(&cli));
-    cli_close(&cli, cli.nt_pipe_fnum);
-    cli_ulogoff(&cli);
-    cli_shutdown(&cli);
-    return 1; 
-  }
-
-  cli_nt_session_close(&cli);
-  cli_ulogoff(&cli);
-  cli_shutdown(&cli);
-
-  return 0;
+  }
+
+  return error_message;
 }
 
-/*********************************************************
-Join a domain.
-**********************************************************/
-
-static int join_domain( char *domain, char *remote)
-{
-  fstring remote_machine;
-  char *p;
-  fstring machine_passwd;
-  unsigned char machine_passwd_hash[16];
-  unsigned char new_machine_passwd_hash[16];
-  int ret = 1;
-
-  fstrcpy(remote_machine, remote ? remote : "");
-  fstrcpy(machine_passwd, global_myname);
-  strlower(machine_passwd);
-  E_md4hash((uchar *)machine_passwd, machine_passwd_hash);
-
-  generate_random_buffer( new_machine_passwd_hash, 16, True);
-
-  /* Ensure that we are not trying to join a
-     domain if we are locally set up as a domain
-     controller. */
-
-  if(lp_domain_controller() && strequal(lp_workgroup(), domain)) {
-    fprintf(stderr, "%s: Cannot join domain %s as we already configured as domain controller \
-for that domain.\n", prog_name, domain);
-    return 1;
-  }
-
-  /*
-   * Write the new machine password.
-   */
-
-  /*
-   * Get the machine account password.
-   */
-  if(!machine_password_lock( domain, global_myname, True)) {
-    fprintf(stderr, "%s: unable to open the machine account password file for \
-machine %s in domain %s.\n", prog_name, global_myname, domain); 
-    return 1;
-  }
-
-  if(!set_machine_account_password( new_machine_passwd_hash)) {              
-    fprintf(stderr, "%s: unable to read the machine account password for \
-machine %s in domain %s.\n", prog_name, global_myname, domain);
-    machine_password_unlock();
-    return 1;
-  }
-
-  machine_password_unlock();
-
-  /*
-   * If we are given a remote machine assume this is the PDC.
-   */
-
-  if(remote != NULL) {
-    strupper(remote_machine);
-    ret = setup_account( domain, remote_machine, machine_passwd_hash, new_machine_passwd_hash);
-    if(ret == 0)
-      printf("%s: Joined domain %s.\n", prog_name, domain);
-  } else {
-    /*
-     * Treat each name in the 'password server =' line as a potential
-     * PDC/BDC. Contact each in turn and try and authenticate and
-     * change the machine account password.
-     */
-
-    p = lp_passwordserver();
-
-    if(!*p)
-      fprintf(stderr, "%s: No password server list given in smb.conf - \
-unable to join domain.\n", prog_name);
-
-    while(p && next_token( &p, remote_machine, LIST_SEP)) {
-
-      strupper(remote_machine);
-      if(setup_account( domain, remote_machine, machine_passwd_hash, new_machine_passwd_hash) == 0) {
-        printf("%s: Joined domain %s.\n", prog_name, domain);
-        return 0;
-      }
-    }
-  }
-
-  if(ret) {
-    machine_password_delete( domain, global_myname);
-    fprintf(stderr,"%s: Unable to join domain %s.\n", prog_name, domain);
-  }
-
-  return ret;
-=======
 static int gethexpwd(char *p, char *pwd)
 {
 	int i;
@@ -478,7 +256,6 @@
 	else
 		fprintf(stderr, "Usage is : %s [-h] [-D DEBUGLEVEL] [-r machine] [password]\n", name);
 	exit(1);
->>>>>>> 5c818b6c
 }
 
 int main(int argc, char **argv)
@@ -486,6 +263,7 @@
   extern char *optarg;
   extern int optind;
   extern int DEBUGLEVEL;
+  char *prog_name;
   int             real_uid;
   struct passwd  *pwd;
   fstring         old_passwd;
@@ -497,25 +275,23 @@
   char           *p;
   struct smb_passwd *smb_pwent;
   FILE           *fp;
+  BOOL            valid_old_pwd = False;
+  BOOL		 got_valid_nt_entry = False;
+  long            seekpos;
+  int             pwfd;
+  char            ascii_p16[66];
+  char            c;
   int             ch;
-  int             err;
+  int             ret, i, err, writelen;
+  int             lockfd = -1;
+  char           *pfile = SMB_PASSWD_FILE;
+  char            readbuf[16 * 1024];
   BOOL is_root = False;
   pstring  user_name;
   char *remote_machine = NULL;
-<<<<<<< HEAD
-  BOOL add_user = False;
-  BOOL got_new_pass = False;
-  BOOL machine_account = False;
-  BOOL disable_user = False;
-  BOOL set_no_password = False;
-  BOOL joining_domain = False;
-  char *new_domain = NULL;
-=======
   BOOL		 add_user = False;
   BOOL		 got_new_pass = False;
->>>>>>> 5c818b6c
   pstring servicesf = CONFIGFILE;
-  void           *vp;
 
   new_passwd[0] = '\0';
   user_name[0] = '\0';
@@ -534,26 +310,7 @@
   if (!lp_load(servicesf,True)) {
     fprintf(stderr, "%s: Can't load %s - run testparm to debug it\n", prog_name, servicesf);
   }
-
-  if(!get_myname(myhostname,NULL)) {
-    fprintf(stderr, "%s: unable to get my hostname.\n", prog_name );
-    exit(1);
-  }
-
-  /*
-   * Set the machine NETBIOS name if not already
-   * set from the config file. 
-   */ 
     
-  if (!*global_myname)
-  {   
-    fstrcpy( global_myname, myhostname );
-    p = strchr( global_myname, '.' );
-    if (p) 
-      *p = 0;
-  }           
-  strupper( global_myname );
-
   codepage_initialise(lp_client_code_page());
 
   /* Get the real uid */
@@ -567,11 +324,7 @@
 
   is_root = (real_uid == 0);
 
-<<<<<<< HEAD
-  while ((ch = getopt(argc, argv, "adhmnj:r:R:D:")) != EOF) {
-=======
   while ((ch = getopt(argc, argv, "ahr:D:")) != EOF) {
->>>>>>> 5c818b6c
     switch(ch) {
     case 'a':
       add_user = True;
@@ -582,14 +335,6 @@
     case 'D':
       DEBUGLEVEL = atoi(optarg);
       break;
-    case 'j':
-      if(is_root) {
-        new_domain = optarg;
-        strupper(new_domain);
-        joining_domain = True;
-      } else
-        usage(prog_name, is_root);  
-      break;
     case 'h':
     default:
       usage(prog_name, is_root);
@@ -600,24 +345,13 @@
   argv += optind;
 
   /*
-   * Ensure add_user and either remote machine or join domain are
+   * Ensure add_user and remote machine are
    * not both set.
    */
-
-  if(add_user && ((remote_machine != NULL) || joining_domain))
+  if(add_user && (remote_machine != NULL))
     usage(prog_name, True);
 
-  /*
-   * Deal with joining a domain.
-   */
-  if(joining_domain && argc != 0)
-    usage(prog_name, True);
-
-  if(joining_domain) {
-    return join_domain( new_domain, remote_machine);
-  }
-
-  if(is_root) {
+  if( is_root ) {
 
     /*
      * Deal with root - can add a user, but only locally.
@@ -640,25 +374,6 @@
     }
 
     if(*user_name) {
-
-      if(machine_account) {
-        int username_len = strlen(user_name);
-        if(username_len >= sizeof(pstring) - 1) {
-          fprintf(stderr, "%s: machine account name too long.\n", user_name);
-          exit(1);
-        }
-
-        if(user_name[username_len-1] != '$') {
-          user_name[username_len] = '$';
-          user_name[username_len+1] = '\0';
-        }
-      }
-
-    /*
-     * Setup the pwd struct to point to known
-     * values for a machine account (it doesn't
-     * exist in /etc/passwd).
-     */
       if((pwd = getpwnam(user_name)) == NULL) {
         fprintf(stderr, "%s: User \"%s\" was not found in system password file.\n", 
                     prog_name, user_name);
@@ -702,24 +417,6 @@
     exit(1);
   }
 
-<<<<<<< HEAD
-  /*
-   * If we are adding a machine account then pretend
-   * we already have the new password, we will be using
-   * the machinename as the password.
-   */
-
-  if(add_user && machine_account) {
-    got_new_pass = True;
-    strncpy(new_passwd, user_name, sizeof(fstring));
-    new_passwd[sizeof(fstring)-1] = '\0';
-    strlower(new_passwd);
-    if(new_passwd[strlen(new_passwd)-1] == '$')
-      new_passwd[strlen(new_passwd)-1] = '\0';
-  }
-
-=======
->>>>>>> 5c818b6c
   /* 
    * If we are root we don't ask for the old password (unless it's on a
    * remote machine.
@@ -761,6 +458,12 @@
   if(remote_machine != NULL) {
     struct cli_state cli;
     struct in_addr ip;
+    fstring myname;
+
+    if(get_myname(myname,NULL) == False) {
+      fprintf(stderr, "%s: unable to get my hostname.\n", prog_name );
+      exit(1);
+    }
 
     if(!resolve_name( remote_machine, &ip)) {
       fprintf(stderr, "%s: unable to find an IP address for machine %s.\n",
@@ -772,19 +475,13 @@
  
     if (!cli_initialise(&cli) || !cli_connect(&cli, remote_machine, &ip)) {
       fprintf(stderr, "%s: unable to connect to SMB server on machine %s. Error was : %s.\n",
-              prog_name, remote_machine, cli_errstr(&cli) );
-      exit(1);
-    }
-  
-<<<<<<< HEAD
-    if (!cli_session_request(&cli, remote_machine, 0x20, global_myname)) {
-      fprintf(stderr, "%s: machine %s rejected the session setup. Error was : %s.\n",
-              prog_name, remote_machine, cli_errstr(&cli) );
-=======
+              prog_name, remote_machine, get_error_message(&cli) );
+      exit(1);
+    }
+  
     if (!cli_session_request(&cli, remote_machine, 0x20, myname)) {
       fprintf(stderr, "%s: machine %s rejected the session request. Error was : %s.\n",
               prog_name, remote_machine, get_error_message(&cli) );
->>>>>>> 5c818b6c
       cli_shutdown(&cli);
       exit(1);
     }
@@ -793,7 +490,7 @@
 
     if (!cli_negprot(&cli)) {
       fprintf(stderr, "%s: machine %s rejected the negotiate protocol. Error was : %s.\n",        
-              prog_name, remote_machine, cli_errstr(&cli) );
+              prog_name, remote_machine, get_error_message(&cli) );
       cli_shutdown(&cli);
       exit(1);
     }
@@ -801,21 +498,21 @@
     if (!cli_session_setup(&cli, user_name, old_passwd, strlen(old_passwd),
                            "", 0, "")) {
       fprintf(stderr, "%s: machine %s rejected the session setup. Error was : %s.\n",        
-              prog_name, remote_machine, cli_errstr(&cli) );
+              prog_name, remote_machine, get_error_message(&cli) );
       cli_shutdown(&cli);
       exit(1);
     }               
 
     if (!cli_send_tconX(&cli, "IPC$", "IPC", "", 1)) {
       fprintf(stderr, "%s: machine %s rejected the tconX on the IPC$ share. Error was : %s.\n",
-              prog_name, remote_machine, cli_errstr(&cli) );
+              prog_name, remote_machine, get_error_message(&cli) );
       cli_shutdown(&cli);
       exit(1);
     }
 
     if(!cli_oem_change_password(&cli, user_name, new_passwd, old_passwd)) {
       fprintf(stderr, "%s: machine %s rejected the password change: Error was : %s.\n",
-              prog_name, remote_machine, cli_errstr(&cli) );
+              prog_name, remote_machine, get_error_message(&cli) );
       cli_shutdown(&cli);
       exit(1);
     }
@@ -824,24 +521,9 @@
     exit(0);
   }
 
-<<<<<<< HEAD
-  /*
-   * Check for a machine account.
-   */
-
-  if(machine_account && !pwd) {
-    fprintf(stderr, "%s: User %s does not exist in system password file \
-(usually /etc/passwd). Cannot add machine account without a valid system user.\n",
-           prog_name, user_name);
-    exit(1);
-  }
-
-  /* Calculate the MD4 hash (NT compatible) of the new password. */
-=======
   /* Calculate the MD4 hash (NT compatible) of the old and new passwords */
   memset(old_nt_p16, '\0', 16);
   E_md4hash((uchar *)old_passwd, old_nt_p16);
->>>>>>> 5c818b6c
   
   memset(new_nt_p16, '\0', 16);
   E_md4hash((uchar *) new_passwd, new_nt_p16);
@@ -863,28 +545,27 @@
   E_P16((uchar *) new_passwd, new_p16);
   
   /*
-   * Open the smbpaswd file.
+   * Open the smbpaswd file XXXX - we need to parse smb.conf to get the
+   * filename
    */
-  vp = startsampwent(True);
-  if (!vp && errno == ENOENT) {
-	  fp = fopen(lp_smb_passwd_file(), "w");
+  fp = fopen(pfile, "r+");
+  if (!fp && errno == ENOENT) {
+	  fp = fopen(pfile, "w");
 	  if (fp) {
 		  fprintf(fp, "# Samba SMB password file\n");
 		  fclose(fp);
-		  vp = startsampwent(True);
+		  fp = fopen(pfile, "r+");
 	  }
   }
   if (!fp) {
 	  err = errno;
 	  fprintf(stderr, "%s: Failed to open password file %s.\n",
-		  prog_name, lp_smb_passwd_file());
+		  prog_name, pfile);
 	  errno = err;
 	  perror(prog_name);
 	  exit(err);
   }
   
-<<<<<<< HEAD
-=======
   /* Set read buffer to 16k for effiecient reads */
   setvbuf(fp, readbuf, _IOFBF, sizeof(readbuf));
   
@@ -901,47 +582,20 @@
     perror(prog_name);
     exit(err);
   }
->>>>>>> 5c818b6c
   /* Get the smb passwd entry for this user */
-  smb_pwent = getsampwnam(user_name);
+  smb_pwent = _my_get_smbpwnam(fp, user_name, &valid_old_pwd, 
+			       &got_valid_nt_entry, &seekpos);
   if (smb_pwent == NULL) {
     if(add_user == False) {
-      fprintf(stderr, "%s: Failed to find entry for user %s.\n",
-  	      prog_name, pwd->pw_name);
-      endsampwent(vp);
+      fprintf(stderr, "%s: Failed to find entry for user %s in file %s.\n",
+  	      prog_name, pwd->pw_name, pfile);
+      fclose(fp);
+      pw_file_unlock(lockfd);
       exit(1);
     }
 
     /* Create a new smb passwd entry and set it to the given password. */
     {
-<<<<<<< HEAD
-      struct smb_passwd new_smb_pwent;
-
-      new_smb_pwent.smb_userid = pwd->pw_uid;
-      new_smb_pwent.smb_name = pwd->pw_name; 
-      new_smb_pwent.smb_passwd = NULL;
-      new_smb_pwent.smb_nt_passwd = NULL;
-      new_smb_pwent.acct_ctrl = (machine_account ? ACB_WSTRUST : ACB_NORMAL);
-
-      if(disable_user) {
-        new_smb_pwent.acct_ctrl |= ACB_DISABLED;
-      } else if (set_no_password) {
-        new_smb_pwent.acct_ctrl |= ACB_PWNOTREQ;
-      } else {
-        new_smb_pwent.smb_passwd = new_p16;
-        new_smb_pwent.smb_nt_passwd = new_nt_p16;
-      }
-
-      if(add_sampwd_entry(&new_smb_pwent) == False) {
-        fprintf(stderr, "%s: Failed to add entry for user %s.\n", 
-                prog_name, pwd->pw_name);
-        endsampwent(vp);
-        exit(1);
-      }
-      
-      endsampwent(vp);
-      printf("%s: Added user %s.\n", prog_name, user_name);
-=======
       int fd;
       int new_entry_length;
       char *new_entry;
@@ -1000,7 +654,6 @@
       
       fclose(fp);  
       pw_file_unlock(lockfd);  
->>>>>>> 5c818b6c
       exit(0);
     }
   } else {
@@ -1009,47 +662,9 @@
   }
 
   /*
-   * We are root - just write the new password
-   * and the valid last change time.
+   * We are root - just write the new password.
    */
 
-<<<<<<< HEAD
-  if(disable_user) {
-    /*
-     * This currently won't work as it means changing
-     * the length of the record. JRA.
-     */
-    smb_pwent->acct_ctrl |= ACB_DISABLED;
-    smb_pwent->smb_passwd = NULL;
-    smb_pwent->smb_nt_passwd = NULL;
-  } else if (set_no_password) {
-    /*
-     * This currently won't work as it means changing
-     * the length of the record. JRA.
-     */
-    smb_pwent->acct_ctrl |= ACB_PWNOTREQ;
-    smb_pwent->smb_passwd = NULL;
-    smb_pwent->smb_nt_passwd = NULL; 
-  } else {
-    smb_pwent->smb_passwd = new_p16;
-    smb_pwent->smb_nt_passwd = new_nt_p16;
-  }
-
-  if(mod_sampwd_entry(smb_pwent,True) == False) {
-    fprintf(stderr, "%s: Failed to modify entry for user %s.\n",
-            prog_name, pwd->pw_name);
-    endsampwent(vp);
-    exit(1);
-  }
-
-  endsampwent(vp);
-  if(disable_user)
-    printf("User %s disabled.\n", user_name);
-  else if (set_no_password)
-    printf("User %s - set to no password.\n", user_name);
-  else
-    printf("Password changed for user %s.\n", user_name);
-=======
   /* Create the 32 byte representation of the new p16 */
   for (i = 0; i < 16; i++) {
     sprintf(&ascii_p16[i * 2], "%02X", (uchar) new_p16[i]);
@@ -1109,6 +724,5 @@
   fclose(fp);
   pw_file_unlock(lockfd);
   printf("Password changed\n");
->>>>>>> 5c818b6c
   return 0;
 }
