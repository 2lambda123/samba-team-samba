/* 
   Unix SMB/CIFS implementation.
   handle SMBsessionsetup
   Copyright (C) Andrew Tridgell 1998-2001
   Copyright (C) Andrew Bartlett      2001
   Copyright (C) Jim McDonough <jmcd@us.ibm.com> 2002
   Copyright (C) Luke Howard          2003

   This program is free software; you can redistribute it and/or modify
   it under the terms of the GNU General Public License as published by
   the Free Software Foundation; either version 2 of the License, or
   (at your option) any later version.
   
   This program is distributed in the hope that it will be useful,
   but WITHOUT ANY WARRANTY; without even the implied warranty of
   MERCHANTABILITY or FITNESS FOR A PARTICULAR PURPOSE.  See the
   GNU General Public License for more details.
   
   You should have received a copy of the GNU General Public License
   along with this program; if not, write to the Free Software
   Foundation, Inc., 675 Mass Ave, Cambridge, MA 02139, USA.
*/

#include "includes.h"

uint32 global_client_caps = 0;

/*
  on a logon error possibly map the error to success if "map to guest"
  is set approriately
*/
static NTSTATUS do_map_to_guest(NTSTATUS status, auth_serversupplied_info **server_info,
				const char *user, const char *domain)
{
	if (NT_STATUS_EQUAL(status, NT_STATUS_NO_SUCH_USER)) {
		if ((lp_map_to_guest() == MAP_TO_GUEST_ON_BAD_USER) || 
		    (lp_map_to_guest() == MAP_TO_GUEST_ON_BAD_PASSWORD)) {
			DEBUG(3,("No such user %s [%s] - using guest account\n",
				 user, domain));
			status = make_server_info_guest(server_info);
		}
	}

	if (NT_STATUS_EQUAL(status, NT_STATUS_WRONG_PASSWORD)) {
		if (lp_map_to_guest() == MAP_TO_GUEST_ON_BAD_PASSWORD) {
			DEBUG(3,("Registered username %s for guest access\n",user));
			status = make_server_info_guest(server_info);
		}
	}

	return status;
}

/****************************************************************************
 Add the standard 'Samba' signature to the end of the session setup.
****************************************************************************/

static int add_signature(char *outbuf, char *p)
{
	char *start = p;
	fstring lanman;

	fstr_sprintf( lanman, "Samba %s", SAMBA_VERSION_STRING);

	p += srvstr_push(outbuf, p, "Unix", -1, STR_TERMINATE);
	p += srvstr_push(outbuf, p, lanman, -1, STR_TERMINATE);
	p += srvstr_push(outbuf, p, lp_workgroup(), -1, STR_TERMINATE);

	return PTR_DIFF(p, start);
}

/****************************************************************************
 Send a security blob via a session setup reply.
****************************************************************************/

static BOOL reply_sesssetup_blob(connection_struct *conn, char *outbuf,
				 DATA_BLOB blob, NTSTATUS nt_status)
{
	char *p;

	set_message(outbuf,4,0,True);

	nt_status = nt_status_squash(nt_status);
	SIVAL(outbuf, smb_rcls, NT_STATUS_V(nt_status));
	SSVAL(outbuf, smb_vwv0, 0xFF); /* no chaining possible */
	SSVAL(outbuf, smb_vwv3, blob.length);
	p = smb_buf(outbuf);

	/* should we cap this? */
	memcpy(p, blob.data, blob.length);
	p += blob.length;

	p += add_signature( outbuf, p );

	set_message_end(outbuf,p);

	show_msg(outbuf);
	return send_smb(smbd_server_fd(),outbuf);
}

/****************************************************************************
 Do a 'guest' logon, getting back the 
****************************************************************************/

static NTSTATUS check_guest_password(auth_serversupplied_info **server_info) 
{
	struct auth_context *auth_context;
	auth_usersupplied_info *user_info = NULL;
	
	NTSTATUS nt_status;
	unsigned char chal[8];

	ZERO_STRUCT(chal);

	DEBUG(3,("Got anonymous request\n"));

	if (!NT_STATUS_IS_OK(nt_status = make_auth_context_fixed(&auth_context, chal))) {
		return nt_status;
	}

	if (!make_user_info_guest(&user_info)) {
		(auth_context->free)(&auth_context);
		return NT_STATUS_NO_MEMORY;
	}
	
	nt_status = auth_context->check_ntlm_password(auth_context, user_info, server_info);
	(auth_context->free)(&auth_context);
	free_user_info(&user_info);
	return nt_status;
}


#ifdef HAVE_KRB5
/****************************************************************************
reply to a session setup spnego negotiate packet for kerberos
****************************************************************************/
static int reply_spnego_kerberos(connection_struct *conn, 
				 char *inbuf, char *outbuf,
				 int length, int bufsize,
				 DATA_BLOB *secblob)
{
	TALLOC_CTX *mem_ctx;
	DATA_BLOB ticket;
	char *client, *p, *domain;
	fstring netbios_domain_name;
	struct passwd *pw;
	fstring user;
	int sess_vuid;
	NTSTATUS ret;
	PAC_DATA *pac_data;
	DATA_BLOB ap_rep, ap_rep_wrapped, response;
	auth_serversupplied_info *server_info = NULL;
	DATA_BLOB session_key = data_blob(NULL, 0);
	uint8 tok_id[2];
	DATA_BLOB nullblob = data_blob(NULL, 0);
	fstring real_username;
	BOOL map_domainuser_to_guest = False;
	PAC_LOGON_INFO *logon_info = NULL;
	int i;

	ZERO_STRUCT(ticket);
	ZERO_STRUCT(pac_data);
	ZERO_STRUCT(ap_rep);
	ZERO_STRUCT(ap_rep_wrapped);
	ZERO_STRUCT(response);

	mem_ctx = talloc_init("reply_spnego_kerberos");
	if (mem_ctx == NULL)
		return ERROR_NT(NT_STATUS_NO_MEMORY);

	if (!spnego_parse_krb5_wrap(*secblob, &ticket, tok_id)) {
		return ERROR_NT(NT_STATUS_LOGON_FAILURE);
	}

	ret = ads_verify_ticket(mem_ctx, lp_realm(), &ticket, &client, &pac_data, &ap_rep, &session_key);

	data_blob_free(&ticket);

	if (!NT_STATUS_IS_OK(ret)) {
		DEBUG(1,("Failed to verify incoming ticket!\n"));	
		return ERROR_NT(NT_STATUS_LOGON_FAILURE);
	}

	if (pac_data) {

		/* get the logon_info */
		for (i=0; i < pac_data->num_buffers; i++) {
		
			if (pac_data->pac_buffer[i].type != PAC_TYPE_LOGON_INFO)
				continue;

			logon_info = pac_data->pac_buffer[i].ctr->pac.logon_info;
			break;
		}
	}

	DEBUG(3,("Ticket name is [%s]\n", client));

	p = strchr_m(client, '@');
	if (!p) {
		DEBUG(3,("Doesn't look like a valid principal\n"));
		data_blob_free(&ap_rep);
		data_blob_free(&session_key);
		SAFE_FREE(client);
		return ERROR_NT(NT_STATUS_LOGON_FAILURE);
	}

	*p = 0;
	if (!strequal(p+1, lp_realm())) {
		DEBUG(3,("Ticket for foreign realm %s@%s\n", client, p+1));
		if (!lp_allow_trusted_domains()) {
			data_blob_free(&ap_rep);
			data_blob_free(&session_key);
			SAFE_FREE(client);
			return ERROR_NT(NT_STATUS_LOGON_FAILURE);
		}
	}

	/* this gives a fully qualified user name (ie. with full realm).
	   that leads to very long usernames, but what else can we do? */

	domain = p+1;

	if (logon_info && logon_info->info3.hdr_logon_dom.uni_str_len) {

		unistr2_to_ascii(netbios_domain_name, &logon_info->info3.uni_logon_dom, -1);
		domain = netbios_domain_name;
		DEBUG(10, ("Mapped to [%s] (using PAC)\n", domain));

	} else {

		/* If we have winbind running, we can (and must) shorten the
		   username by using the short netbios name. Otherwise we will
		   have inconsistent user names. With Kerberos, we get the
		   fully qualified realm, with ntlmssp we get the short
		   name. And even w2k3 does use ntlmssp if you for example
		   connect to an ip address. */

		struct winbindd_request wb_request;
		struct winbindd_response wb_response;
		NSS_STATUS wb_result;

		ZERO_STRUCT(wb_request);
		ZERO_STRUCT(wb_response);

		DEBUG(10, ("Mapping [%s] to short name\n", domain));

		fstrcpy(wb_request.domain_name, domain);

		wb_result = winbindd_request_response(WINBINDD_DOMAIN_INFO,
					     &wb_request, &wb_response);

		if (wb_result == NSS_STATUS_SUCCESS) {

			fstrcpy(netbios_domain_name,
				wb_response.data.domain_info.name);
			domain = netbios_domain_name;

			DEBUG(10, ("Mapped to [%s] (using Winbind)\n", domain));
		} else {
			DEBUG(3, ("Could not find short name -- winbind "
				  "not running?\n"));
		}
	}

	fstr_sprintf(user, "%s%c%s", domain, *lp_winbind_separator(), client);
	
	/* lookup the passwd struct, create a new user if necessary */

	map_username( user );

	pw = smb_getpwnam( user, real_username, True );
	if (!pw) {

		/* this was originally the behavior of Samba 2.2, if a user
		   did not have a local uid but has been authenticated, then 
		   map them to a guest account */

		if (lp_map_to_guest() == MAP_TO_GUEST_ON_BAD_UID){ 
			map_domainuser_to_guest = True;
			fstrcpy(user,lp_guestaccount());
			pw = smb_getpwnam( user, real_username, True );
		} 

		/* extra sanity check that the guest account is valid */

		if ( !pw ) {
			DEBUG(1,("Username %s is invalid on this system\n", user));
			SAFE_FREE(client);
			data_blob_free(&ap_rep);
			data_blob_free(&session_key);
			return ERROR_NT(NT_STATUS_LOGON_FAILURE);
		}
	}

	/* setup the string used by %U */
	
	sub_set_smb_name( real_username );
	reload_services(True);
	if ( map_domainuser_to_guest ) {
		make_server_info_guest(&server_info);
	} else if (logon_info) {
		ret = make_server_info_pac(&server_info, real_username, pw, logon_info);

		if ( !NT_STATUS_IS_OK(ret) ) {
			DEBUG(1,("make_server_info_pac failed!\n"));
			SAFE_FREE(client);
			data_blob_free(&ap_rep);
			data_blob_free(&session_key);
			passwd_free(&pw);
			return ERROR_NT(ret);
		}

	} else {
		ret = make_server_info_pw(&server_info, real_username, pw);

		if ( !NT_STATUS_IS_OK(ret) ) {
			DEBUG(1,("make_server_info_from_pw failed!\n"));
			SAFE_FREE(client);
			data_blob_free(&ap_rep);
			data_blob_free(&session_key);
			passwd_free(&pw);
			return ERROR_NT(ret);
		}

	        /* make_server_info_pw does not set the domain. Without this we end up
		 * with the local netbios name in substitutions for %D. */

		if (server_info->sam_account != NULL) {
			pdb_set_domain(server_info->sam_account, domain, PDB_SET);
		}
	}


	passwd_free(&pw);

	/* register_vuid keeps the server info */
	/* register_vuid takes ownership of session_key, no need to free after this.
 	   A better interface would copy it.... */
	sess_vuid = register_vuid(server_info, session_key, nullblob, client);

	SAFE_FREE(client);

	if (sess_vuid == -1) {
		ret = NT_STATUS_LOGON_FAILURE;
	} else {
		/* current_user_info is changed on new vuid */
		reload_services( True );

		set_message(outbuf,4,0,True);
		SSVAL(outbuf, smb_vwv3, 0);
			
		if (server_info->guest) {
			SSVAL(outbuf,smb_vwv2,1);
		}
		
		SSVAL(outbuf, smb_uid, sess_vuid);

		if (!server_info->guest && !srv_signing_started()) {
			/* We need to start the signing engine
			 * here but a W2K client sends the old
			 * "BSRSPYL " signature instead of the
			 * correct one. Subsequent packets will
			 * be correct.
			 */
		       	srv_check_sign_mac(inbuf, False);
		}
	}

        /* wrap that up in a nice GSS-API wrapping */
	if (NT_STATUS_IS_OK(ret)) {
		ap_rep_wrapped = spnego_gen_krb5_wrap(ap_rep, TOK_ID_KRB_AP_REP);
	} else {
		ap_rep_wrapped = data_blob(NULL, 0);
	}
	response = spnego_gen_auth_response(&ap_rep_wrapped, ret, OID_KERBEROS5_OLD);
	reply_sesssetup_blob(conn, outbuf, response, ret);

	data_blob_free(&ap_rep);
	data_blob_free(&ap_rep_wrapped);
	data_blob_free(&response);
	talloc_destroy(mem_ctx);

	return -1; /* already replied */
}
#endif

/****************************************************************************
 Send a session setup reply, wrapped in SPNEGO.
 Get vuid and check first.
 End the NTLMSSP exchange context if we are OK/complete fail
 This should be split into two functions, one to handle each
 leg of the NTLM auth steps.
***************************************************************************/

static BOOL reply_spnego_ntlmssp(connection_struct *conn, char *inbuf, char *outbuf,
				 uint16 vuid,
				 AUTH_NTLMSSP_STATE **auth_ntlmssp_state,
				 DATA_BLOB *ntlmssp_blob, NTSTATUS nt_status, 
				 BOOL wrap) 
{
	BOOL ret;
	DATA_BLOB response;
	struct auth_serversupplied_info *server_info = NULL;

	if (NT_STATUS_IS_OK(nt_status)) {
		server_info = (*auth_ntlmssp_state)->server_info;
	} else {
		nt_status = do_map_to_guest(nt_status, 
					    &server_info, 
					    (*auth_ntlmssp_state)->ntlmssp_state->user, 
					    (*auth_ntlmssp_state)->ntlmssp_state->domain);
	}

	if (NT_STATUS_IS_OK(nt_status)) {
		int sess_vuid;
		DATA_BLOB nullblob = data_blob(NULL, 0);
		DATA_BLOB session_key = data_blob((*auth_ntlmssp_state)->ntlmssp_state->session_key.data, (*auth_ntlmssp_state)->ntlmssp_state->session_key.length);

		/* register_vuid keeps the server info */
		sess_vuid = register_vuid(server_info, session_key, nullblob, (*auth_ntlmssp_state)->ntlmssp_state->user);
		(*auth_ntlmssp_state)->server_info = NULL;

		if (sess_vuid == -1) {
			nt_status = NT_STATUS_LOGON_FAILURE;
		} else {
			
			/* current_user_info is changed on new vuid */
			reload_services( True );

			set_message(outbuf,4,0,True);
			SSVAL(outbuf, smb_vwv3, 0);
			
			if (server_info->guest) {
				SSVAL(outbuf,smb_vwv2,1);
			}
			
			SSVAL(outbuf,smb_uid,sess_vuid);

			if (!server_info->guest && !srv_signing_started()) {
				/* We need to start the signing engine
				 * here but a W2K client sends the old
				 * "BSRSPYL " signature instead of the
				 * correct one. Subsequent packets will
				 * be correct.
				 */

				srv_check_sign_mac(inbuf, False);
			}
		}
	}

	if (wrap) {
		response = spnego_gen_auth_response(ntlmssp_blob, nt_status, OID_NTLMSSP);
	} else {
		response = *ntlmssp_blob;
	}

	ret = reply_sesssetup_blob(conn, outbuf, response, nt_status);
	if (wrap) {
		data_blob_free(&response);
	}

	/* NT_STATUS_MORE_PROCESSING_REQUIRED from our NTLMSSP code tells us,
	   and the other end, that we are not finished yet. */

	if (!ret || !NT_STATUS_EQUAL(nt_status, NT_STATUS_MORE_PROCESSING_REQUIRED)) {
		/* NB. This is *NOT* an error case. JRA */
		auth_ntlmssp_end(auth_ntlmssp_state);
		/* Kill the intermediate vuid */
		invalidate_vuid(vuid);
	}

	return ret;
}

/****************************************************************************
 Reply to a session setup spnego negotiate packet.
****************************************************************************/

static int reply_spnego_negotiate(connection_struct *conn, 
				  char *inbuf,
				  char *outbuf,
				  uint16 vuid,
				  int length, int bufsize,
				  DATA_BLOB blob1,
				  AUTH_NTLMSSP_STATE **auth_ntlmssp_state)
{
	char *OIDs[ASN1_MAX_OIDS];
	DATA_BLOB secblob;
	int i;
	DATA_BLOB chal;
#ifdef HAVE_KRB5
	BOOL got_kerberos_mechanism = False;
#endif
	NTSTATUS nt_status;

	/* parse out the OIDs and the first sec blob */
	if (!parse_negTokenTarg(blob1, OIDs, &secblob)) {
		/* Kill the intermediate vuid */
		invalidate_vuid(vuid);

		return ERROR_NT(NT_STATUS_LOGON_FAILURE);
	}

	/* only look at the first OID for determining the mechToken --
	   accoirding to RFC2478, we should choose the one we want 
	   and renegotiate, but i smell a client bug here..  
	   
	   Problem observed when connecting to a member (samba box) 
	   of an AD domain as a user in a Samba domain.  Samba member 
	   server sent back krb5/mskrb5/ntlmssp as mechtypes, but the 
	   client (2ksp3) replied with ntlmssp/mskrb5/krb5 and an 
	   NTLMSSP mechtoken.                 --jerry              */

#ifdef HAVE_KRB5	
	if (strcmp(OID_KERBEROS5, OIDs[0]) == 0 ||
	    strcmp(OID_KERBEROS5_OLD, OIDs[0]) == 0) {
		got_kerberos_mechanism = True;
	}
#endif
		
	for (i=0;OIDs[i];i++) {
		DEBUG(3,("Got OID %s\n", OIDs[i]));
		free(OIDs[i]);
	}
	DEBUG(3,("Got secblob of size %lu\n", (unsigned long)secblob.length));

#ifdef HAVE_KRB5
	if ( got_kerberos_mechanism && ((lp_security()==SEC_ADS) || lp_use_kerberos_keytab()) ) {
		int ret = reply_spnego_kerberos(conn, inbuf, outbuf, 
						length, bufsize, &secblob);
		data_blob_free(&secblob);
		/* Kill the intermediate vuid */
		invalidate_vuid(vuid);

		return ret;
	}
#endif

	if (*auth_ntlmssp_state) {
		auth_ntlmssp_end(auth_ntlmssp_state);
	}

	nt_status = auth_ntlmssp_start(auth_ntlmssp_state);
	if (!NT_STATUS_IS_OK(nt_status)) {
		/* Kill the intermediate vuid */
		invalidate_vuid(vuid);

		return ERROR_NT(nt_status);
	}

	nt_status = auth_ntlmssp_update(*auth_ntlmssp_state, 
					secblob, &chal);

	data_blob_free(&secblob);

	reply_spnego_ntlmssp(conn, inbuf, outbuf, vuid, auth_ntlmssp_state,
			     &chal, nt_status, True);

	data_blob_free(&chal);

	/* already replied */
	return -1;
}
	
/****************************************************************************
 Reply to a session setup spnego auth packet.
****************************************************************************/

static int reply_spnego_auth(connection_struct *conn, char *inbuf, char *outbuf,
			     uint16 vuid,
			     int length, int bufsize,
			     DATA_BLOB blob1,
			     AUTH_NTLMSSP_STATE **auth_ntlmssp_state)
{
	DATA_BLOB auth, auth_reply;
	NTSTATUS nt_status = NT_STATUS_INVALID_PARAMETER;

	if (!spnego_parse_auth(blob1, &auth)) {
#if 0
		file_save("auth.dat", blob1.data, blob1.length);
#endif
		/* Kill the intermediate vuid */
		invalidate_vuid(vuid);

		return ERROR_NT(NT_STATUS_INVALID_PARAMETER);
	}
	
	if (!*auth_ntlmssp_state) {
		/* Kill the intermediate vuid */
		invalidate_vuid(vuid);

		/* auth before negotiatiate? */
		return ERROR_NT(NT_STATUS_INVALID_PARAMETER);
	}
	
	nt_status = auth_ntlmssp_update(*auth_ntlmssp_state, 
					auth, &auth_reply);

	data_blob_free(&auth);

	reply_spnego_ntlmssp(conn, inbuf, outbuf, vuid, 
			     auth_ntlmssp_state,
			     &auth_reply, nt_status, True);
		
	data_blob_free(&auth_reply);

	/* and tell smbd that we have already replied to this packet */
	return -1;
}

/****************************************************************************
 Reply to a session setup command.
****************************************************************************/

static int reply_sesssetup_and_X_spnego(connection_struct *conn, char *inbuf,
					char *outbuf,
					int length,int bufsize)
{
	uint8 *p;
	DATA_BLOB blob1;
	int ret;
	size_t bufrem;
	fstring native_os, native_lanman, primary_domain;
	char *p2;
	uint16 data_blob_len = SVAL(inbuf, smb_vwv7);
	enum remote_arch_types ra_type = get_remote_arch();
	int vuid = SVAL(inbuf,smb_uid);
	user_struct *vuser = NULL;

	DEBUG(3,("Doing spnego session setup\n"));

	if (global_client_caps == 0) {
		global_client_caps = IVAL(inbuf,smb_vwv10);

		if (!(global_client_caps & CAP_STATUS32)) {
			remove_from_common_flags2(FLAGS2_32_BIT_ERROR_CODES);
		}

	}
		
	p = (uint8 *)smb_buf(inbuf);

	if (data_blob_len == 0) {
		/* an invalid request */
		return ERROR_NT(NT_STATUS_LOGON_FAILURE);
	}

	bufrem = smb_bufrem(inbuf, p);
	/* pull the spnego blob */
	blob1 = data_blob(p, MIN(bufrem, data_blob_len));

#if 0
	file_save("negotiate.dat", blob1.data, blob1.length);
#endif

	p2 = inbuf + smb_vwv13 + data_blob_len;
	p2 += srvstr_pull_buf(inbuf, native_os, p2, sizeof(native_os), STR_TERMINATE);
	p2 += srvstr_pull_buf(inbuf, native_lanman, p2, sizeof(native_lanman), STR_TERMINATE);
	p2 += srvstr_pull_buf(inbuf, primary_domain, p2, sizeof(primary_domain), STR_TERMINATE);
	DEBUG(3,("NativeOS=[%s] NativeLanMan=[%s] PrimaryDomain=[%s]\n", 
		native_os, native_lanman, primary_domain));

	if ( ra_type == RA_WIN2K ) {
		/* Windows 2003 doesn't set the native lanman string, 
		   but does set primary domain which is a bug I think */
			   
		if ( !strlen(native_lanman) )
			ra_lanman_string( primary_domain );
		else
			ra_lanman_string( native_lanman );
	}
		
	vuser = get_partial_auth_user_struct(vuid);
	if (!vuser) {
		vuid = register_vuid(NULL, data_blob(NULL, 0), data_blob(NULL, 0), NULL);
		if (vuid == -1) {
			return ERROR_NT(NT_STATUS_INVALID_PARAMETER);
		}
	
		vuser = get_partial_auth_user_struct(vuid);
	}

	if (!vuser) {
		return ERROR_NT(NT_STATUS_INVALID_PARAMETER);
	}
	
	SSVAL(outbuf,smb_uid,vuid);
	
	if (blob1.data[0] == ASN1_APPLICATION(0)) {
		/* its a negTokenTarg packet */
		ret = reply_spnego_negotiate(conn, inbuf, outbuf, vuid, length, bufsize, blob1,
					     &vuser->auth_ntlmssp_state);
		data_blob_free(&blob1);
		return ret;
	}

	if (blob1.data[0] == ASN1_CONTEXT(1)) {
		/* its a auth packet */
		ret = reply_spnego_auth(conn, inbuf, outbuf, vuid, length, bufsize, blob1,
					&vuser->auth_ntlmssp_state);
		data_blob_free(&blob1);
		return ret;
	}

<<<<<<< HEAD
	if (strncmp(blob1.data, "NTLMSSP", 7) == 0) {
=======
	if (strncmp((char *)(blob1.data), "NTLMSSP", 7) == 0) {
>>>>>>> 9fc825ba
		DATA_BLOB chal;
		NTSTATUS nt_status;
		if (!vuser->auth_ntlmssp_state) {
			nt_status = auth_ntlmssp_start(&vuser->auth_ntlmssp_state);
			if (!NT_STATUS_IS_OK(nt_status)) {
				/* Kill the intermediate vuid */
				invalidate_vuid(vuid);
				
				return ERROR_NT(nt_status);
			}
		}

		nt_status = auth_ntlmssp_update(vuser->auth_ntlmssp_state,
						blob1, &chal);
		
		data_blob_free(&blob1);
		
		reply_spnego_ntlmssp(conn, inbuf, outbuf, vuid, 
					   &vuser->auth_ntlmssp_state,
					   &chal, nt_status, False);
		data_blob_free(&chal);
		return -1;
	}

	/* what sort of packet is this? */
	DEBUG(1,("Unknown packet in reply_sesssetup_and_X_spnego\n"));

	data_blob_free(&blob1);

	return ERROR_NT(NT_STATUS_LOGON_FAILURE);
}

/****************************************************************************
 On new VC == 0, shutdown *all* old connections and users.
 It seems that only NT4.x does this. At W2K and above (XP etc.).
 a new session setup with VC==0 is ignored.
****************************************************************************/

static void setup_new_vc_session(void)
{
	DEBUG(2,("setup_new_vc_session: New VC == 0, if NT4.x compatible we would close all old resources.\n"));
#if 0
	conn_close_all();
	invalidate_all_vuids();
#endif
}

/****************************************************************************
 Reply to a session setup command.
****************************************************************************/

int reply_sesssetup_and_X(connection_struct *conn, char *inbuf,char *outbuf,
			  int length,int bufsize)
{
	int sess_vuid;
	int   smb_bufsize;    
	DATA_BLOB lm_resp;
	DATA_BLOB nt_resp;
	DATA_BLOB plaintext_password;
	fstring user;
	fstring sub_user; /* Sainitised username for substituion */
	fstring domain;
	fstring native_os;
	fstring native_lanman;
	fstring primary_domain;
	static BOOL done_sesssetup = False;
	extern BOOL global_encrypted_passwords_negotiated;
	extern BOOL global_spnego_negotiated;
	extern enum protocol_types Protocol;
	extern int max_send;

	auth_usersupplied_info *user_info = NULL;
	extern struct auth_context *negprot_global_auth_context;
	auth_serversupplied_info *server_info = NULL;

	NTSTATUS nt_status;

	BOOL doencrypt = global_encrypted_passwords_negotiated;

	DATA_BLOB session_key;
	
	START_PROFILE(SMBsesssetupX);

	ZERO_STRUCT(lm_resp);
	ZERO_STRUCT(nt_resp);
	ZERO_STRUCT(plaintext_password);

	DEBUG(3,("wct=%d flg2=0x%x\n", CVAL(inbuf, smb_wct), SVAL(inbuf, smb_flg2)));

	/* a SPNEGO session setup has 12 command words, whereas a normal
	   NT1 session setup has 13. See the cifs spec. */
	if (CVAL(inbuf, smb_wct) == 12 &&
	    (SVAL(inbuf, smb_flg2) & FLAGS2_EXTENDED_SECURITY)) {
		if (!global_spnego_negotiated) {
			DEBUG(0,("reply_sesssetup_and_X:  Rejecting attempt at SPNEGO session setup when it was not negoitiated.\n"));
			return ERROR_NT(NT_STATUS_LOGON_FAILURE);
		}

		if (SVAL(inbuf,smb_vwv4) == 0) {
			setup_new_vc_session();
		}
		return reply_sesssetup_and_X_spnego(conn, inbuf, outbuf, length, bufsize);
	}

	smb_bufsize = SVAL(inbuf,smb_vwv2);

	if (Protocol < PROTOCOL_NT1) {
		uint16 passlen1 = SVAL(inbuf,smb_vwv7);

		/* Never do NT status codes with protocols before NT1 as we don't get client caps. */
		remove_from_common_flags2(FLAGS2_32_BIT_ERROR_CODES);

		if ((passlen1 > MAX_PASS_LEN) || (passlen1 > smb_bufrem(inbuf, smb_buf(inbuf)))) {
			return ERROR_NT(NT_STATUS_INVALID_PARAMETER);
		}

		if (doencrypt) {
			lm_resp = data_blob(smb_buf(inbuf), passlen1);
		} else {
			plaintext_password = data_blob(smb_buf(inbuf), passlen1+1);
			/* Ensure null termination */
			plaintext_password.data[passlen1] = 0;
		}

		srvstr_pull_buf(inbuf, user, smb_buf(inbuf)+passlen1, sizeof(user), STR_TERMINATE);
		*domain = 0;

	} else {
		uint16 passlen1 = SVAL(inbuf,smb_vwv7);
		uint16 passlen2 = SVAL(inbuf,smb_vwv8);
		enum remote_arch_types ra_type = get_remote_arch();
		char *p = smb_buf(inbuf);    
		char *save_p = smb_buf(inbuf);
		uint16 byte_count;
			

		if(global_client_caps == 0) {
			global_client_caps = IVAL(inbuf,smb_vwv11);
		
			if (!(global_client_caps & CAP_STATUS32)) {
				remove_from_common_flags2(FLAGS2_32_BIT_ERROR_CODES);
			}

			/* client_caps is used as final determination if client is NT or Win95. 
			   This is needed to return the correct error codes in some
			   circumstances.
			*/
		
			if(ra_type == RA_WINNT || ra_type == RA_WIN2K || ra_type == RA_WIN95) {
				if(!(global_client_caps & (CAP_NT_SMBS | CAP_STATUS32))) {
					set_remote_arch( RA_WIN95);
				}
			}
		}

		if (!doencrypt) {
			/* both Win95 and WinNT stuff up the password lengths for
			   non-encrypting systems. Uggh. 
			   
			   if passlen1==24 its a win95 system, and its setting the
			   password length incorrectly. Luckily it still works with the
			   default code because Win95 will null terminate the password
			   anyway 
			   
			   if passlen1>0 and passlen2>0 then maybe its a NT box and its
			   setting passlen2 to some random value which really stuffs
			   things up. we need to fix that one.  */
			
			if (passlen1 > 0 && passlen2 > 0 && passlen2 != 24 && passlen2 != 1)
				passlen2 = 0;
		}
		
		/* check for nasty tricks */
		if (passlen1 > MAX_PASS_LEN || passlen1 > smb_bufrem(inbuf, p)) {
			return ERROR_NT(NT_STATUS_INVALID_PARAMETER);
		}

		if (passlen2 > MAX_PASS_LEN || passlen2 > smb_bufrem(inbuf, p+passlen1)) {
			return ERROR_NT(NT_STATUS_INVALID_PARAMETER);
		}

		/* Save the lanman2 password and the NT md4 password. */
		
		if ((doencrypt) && (passlen1 != 0) && (passlen1 != 24)) {
			doencrypt = False;
		}

		if (doencrypt) {
			lm_resp = data_blob(p, passlen1);
			nt_resp = data_blob(p+passlen1, passlen2);
		} else {
			pstring pass;
			BOOL unic=SVAL(inbuf, smb_flg2) & FLAGS2_UNICODE_STRINGS;

#if 0
			/* This was the previous fix. Not sure if it's still valid. JRA. */
			if ((ra_type == RA_WINNT) && (passlen2 == 0) && unic && passlen1) {
				/* NT4.0 stuffs up plaintext unicode password lengths... */
				srvstr_pull(inbuf, pass, smb_buf(inbuf) + 1,
					sizeof(pass), passlen1, STR_TERMINATE);
#endif

			if (unic && (passlen2 == 0) && passlen1) {
				/* Only a ascii plaintext password was sent. */
				srvstr_pull(inbuf, pass, smb_buf(inbuf), sizeof(pass),
					passlen1, STR_TERMINATE|STR_ASCII);
			} else {
				srvstr_pull(inbuf, pass, smb_buf(inbuf), 
					sizeof(pass),  unic ? passlen2 : passlen1, 
					STR_TERMINATE);
			}
			plaintext_password = data_blob(pass, strlen(pass)+1);
		}
		
		p += passlen1 + passlen2;
		p += srvstr_pull_buf(inbuf, user, p, sizeof(user), STR_TERMINATE);
		p += srvstr_pull_buf(inbuf, domain, p, sizeof(domain), STR_TERMINATE);
		p += srvstr_pull_buf(inbuf, native_os, p, sizeof(native_os), STR_TERMINATE);
		p += srvstr_pull_buf(inbuf, native_lanman, p, sizeof(native_lanman), STR_TERMINATE);

		/* not documented or decoded by Ethereal but there is one more string 
		   in the extra bytes which is the same as the PrimaryDomain when using 
		   extended security.  Windows NT 4 and 2003 use this string to store 
		   the native lanman string. Windows 9x does not include a string here 
		   at all so we have to check if we have any extra bytes left */
		
		byte_count = SVAL(inbuf, smb_vwv13);
		if ( PTR_DIFF(p, save_p) < byte_count)
			p += srvstr_pull_buf(inbuf, primary_domain, p, sizeof(primary_domain), STR_TERMINATE);
		else 
			fstrcpy( primary_domain, "null" );

		DEBUG(3,("Domain=[%s]  NativeOS=[%s] NativeLanMan=[%s] PrimaryDomain=[%s]\n",
			 domain, native_os, native_lanman, primary_domain));

		if ( ra_type == RA_WIN2K ) {
			if ( strlen(native_lanman) == 0 )
				ra_lanman_string( primary_domain );
			else
				ra_lanman_string( native_lanman );
		}

	}

	if (SVAL(inbuf,smb_vwv4) == 0) {
		setup_new_vc_session();
	}

	DEBUG(3,("sesssetupX:name=[%s]\\[%s]@[%s]\n", domain, user, get_remote_machine_name()));

	if (*user) {
		if (global_spnego_negotiated) {
			
			/* This has to be here, because this is a perfectly valid behaviour for guest logons :-( */
			
			DEBUG(0,("reply_sesssetup_and_X:  Rejecting attempt at 'normal' session setup after negotiating spnego.\n"));
			return ERROR_NT(NT_STATUS_LOGON_FAILURE);
		}
		fstrcpy(sub_user, user);

		/* setup the string used by %U */
		sub_set_smb_name(user);
	} else {
		fstrcpy(sub_user, lp_guestaccount());
	}

	sub_set_smb_name(sub_user);

	reload_services(True);
	
	if (lp_security() == SEC_SHARE) {
		/* in share level we should ignore any passwords */

		data_blob_free(&lm_resp);
		data_blob_free(&nt_resp);
		data_blob_clear_free(&plaintext_password);

		map_username(sub_user);
		add_session_user(sub_user);
		/* Then force it to null for the benfit of the code below */
		*user = 0;
	}
	
	if (!*user) {

		nt_status = check_guest_password(&server_info);

	} else if (doencrypt) {
		if (!negprot_global_auth_context) {
			DEBUG(0, ("reply_sesssetup_and_X:  Attempted encrypted session setup without negprot denied!\n"));
			return ERROR_NT(NT_STATUS_LOGON_FAILURE);
		}
		nt_status = make_user_info_for_reply_enc(&user_info, user, domain,
		                                         lm_resp, nt_resp);
		if (NT_STATUS_IS_OK(nt_status)) {
			nt_status = negprot_global_auth_context->check_ntlm_password(negprot_global_auth_context, 
										     user_info, 
										     &server_info);
		}
	} else {
		struct auth_context *plaintext_auth_context = NULL;
		const uint8 *chal;
		if (NT_STATUS_IS_OK(nt_status = make_auth_context_subsystem(&plaintext_auth_context))) {
			chal = plaintext_auth_context->get_ntlm_challenge(plaintext_auth_context);
			
			if (!make_user_info_for_reply(&user_info, 
						      user, domain, chal,
						      plaintext_password)) {
				nt_status = NT_STATUS_NO_MEMORY;
			}
		
			if (NT_STATUS_IS_OK(nt_status)) {
				nt_status = plaintext_auth_context->check_ntlm_password(plaintext_auth_context, 
											user_info, 
											&server_info); 
				
				(plaintext_auth_context->free)(&plaintext_auth_context);
			}
		}
	}

	free_user_info(&user_info);
	
	if (!NT_STATUS_IS_OK(nt_status)) {
		nt_status = do_map_to_guest(nt_status, &server_info, user, domain);
	}
	
	if (!NT_STATUS_IS_OK(nt_status)) {
		data_blob_free(&nt_resp);
		data_blob_free(&lm_resp);
		data_blob_clear_free(&plaintext_password);
		return ERROR_NT(nt_status_squash(nt_status));
	}

	if (server_info->user_session_key.data) {
		session_key = data_blob(server_info->user_session_key.data, server_info->user_session_key.length);
	} else {
		session_key = data_blob(NULL, 0);
	}

	data_blob_clear_free(&plaintext_password);
	
	/* it's ok - setup a reply */
	set_message(outbuf,3,0,True);
	if (Protocol >= PROTOCOL_NT1) {
		char *p = smb_buf( outbuf );
		p += add_signature( outbuf, p );
		set_message_end( outbuf, p );
		/* perhaps grab OS version here?? */
	}
	
	if (server_info->guest) {
		SSVAL(outbuf,smb_vwv2,1);
	}

	/* register the name and uid as being validated, so further connections
	   to a uid can get through without a password, on the same VC */

	/* register_vuid keeps the server info */
	sess_vuid = register_vuid(server_info, session_key, nt_resp.data ? nt_resp : lm_resp, sub_user);
	data_blob_free(&nt_resp);
	data_blob_free(&lm_resp);

	if (sess_vuid == -1) {
		return ERROR_NT(NT_STATUS_LOGON_FAILURE);
	}

	/* current_user_info is changed on new vuid */
	reload_services( True );

 	if (!server_info->guest && !srv_signing_started() && !srv_check_sign_mac(inbuf, True)) {
		exit_server("reply_sesssetup_and_X: bad smb signature");
	}

	SSVAL(outbuf,smb_uid,sess_vuid);
	SSVAL(inbuf,smb_uid,sess_vuid);
	
	if (!done_sesssetup)
		max_send = MIN(max_send,smb_bufsize);
	
	done_sesssetup = True;
	
	END_PROFILE(SMBsesssetupX);
	return chain_reply(inbuf,outbuf,length,bufsize);
}<|MERGE_RESOLUTION|>--- conflicted
+++ resolved
@@ -704,11 +704,7 @@
 		return ret;
 	}
 
-<<<<<<< HEAD
-	if (strncmp(blob1.data, "NTLMSSP", 7) == 0) {
-=======
 	if (strncmp((char *)(blob1.data), "NTLMSSP", 7) == 0) {
->>>>>>> 9fc825ba
 		DATA_BLOB chal;
 		NTSTATUS nt_status;
 		if (!vuser->auth_ntlmssp_state) {
