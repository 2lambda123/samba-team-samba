/* 
   Unix SMB/Netbios implementation.
   Version 1.9.
   Main SMB reply routines
   Copyright (C) Andrew Tridgell 1992-1997
   
   This program is free software; you can redistribute it and/or modify
   it under the terms of the GNU General Public License as published by
   the Free Software Foundation; either version 2 of the License, or
   (at your option) any later version.
   
   This program is distributed in the hope that it will be useful,
   but WITHOUT ANY WARRANTY; without even the implied warranty of
   MERCHANTABILITY or FITNESS FOR A PARTICULAR PURPOSE.  See the
   GNU General Public License for more details.
   
   You should have received a copy of the GNU General Public License
   along with this program; if not, write to the Free Software
   Foundation, Inc., 675 Mass Ave, Cambridge, MA 02139, USA.
*/
/*
   This file handles most of the reply_ calls that the server
   makes to handle specific protocols
*/


#include "includes.h"
#include "trans2.h"

/* look in server.c for some explanation of these variables */
extern int Protocol;
extern int DEBUGLEVEL;
extern int max_send;
extern int max_recv;
extern int chain_fnum;
extern char magic_char;
extern connection_struct Connections[];
extern files_struct Files[];
extern BOOL case_sensitive;
extern BOOL case_preserve;
extern BOOL short_case_preserve;
extern pstring sesssetup_user;
extern fstring myworkgroup;
extern int Client;
extern int global_oplock_break;

/* this macro should always be used to extract an fnum (smb_fid) from
a packet to ensure chaining works correctly */
#define GETFNUM(buf,where) (chain_fnum!= -1?chain_fnum:SVAL(buf,where))


/****************************************************************************
report a possible attack via the password buffer overflow bug
<<<<<<< HEAD
=======
****************************************************************************/
static void overflow_attack(int len)
{
	DEBUG(0,("ERROR: Invalid password length %d\n", len));
	DEBUG(0,("your machine may be under attack by a user exploiting an old bug\n"));
	DEBUG(0,("Attack was from IP=%s\n", client_addr()));
	exit_server("possible attack");
}


/****************************************************************************
  reply to an special message 
>>>>>>> a173a149
****************************************************************************/
static void overflow_attack(int len)
{
	DEBUG(0,("ERROR: Invalid password length %d\n", len));
	DEBUG(0,("your machine may be under attack by a user exploiting an old bug\n"));
	DEBUG(0,("Attack was from IP=%s\n", client_addr()));
	exit_server("possible attack");
}


<<<<<<< HEAD
/****************************************************************************
  reply to an special message 
****************************************************************************/
int reply_special(char *inbuf,char *outbuf)
{
	int outsize = 4;
	int msg_type = CVAL(inbuf,0);
	int msg_flags = CVAL(inbuf,1);
	pstring name1,name2;
	extern fstring remote_machine;
	extern fstring local_machine;
	char *p;
	
	*name1 = *name2 = 0;
	
	smb_setlen(outbuf,0);
	
=======
>>>>>>> a173a149
	switch (msg_type) {
    case 0x81: /* session request */
      CVAL(outbuf,0) = 0x82;
      CVAL(outbuf,3) = 0;
      if (name_len(inbuf+4) > 50 || name_len(inbuf+4 + name_len(inbuf + 4)) > 50) {
	      DEBUG(0,("Invalid name length in session request\n"));
	      return(0);
      }
      name_extract(inbuf,4,name1);
      name_extract(inbuf,4 + name_len(inbuf + 4),name2);
		DEBUG(2,("netbios connect: name1=%s name2=%s\n",
			 name1,name2));      

      fstrcpy(remote_machine,name2);
      trim_string(remote_machine," "," ");
      p = strchr(remote_machine,' ');
      strlower(remote_machine);
      if (p) *p = 0;

      fstrcpy(local_machine,name1);
      trim_string(local_machine," "," ");
      p = strchr(local_machine,' ');
      strlower(local_machine);
      if (p) *p = 0;

      add_session_user(remote_machine);

      reload_services(True);
      reopen_logs();

      break;
		
	case 0x89: /* session keepalive request 
		      (some old clients produce this?) */
		CVAL(outbuf,0) = 0x85;
		CVAL(outbuf,3) = 0;
		break;
		
	case 0x82: /* positive session response */
	case 0x83: /* negative session response */
	case 0x84: /* retarget session response */
		DEBUG(0,("Unexpected session response\n"));
		break;
		
<<<<<<< HEAD
	case 0x85: /* session keepalive */
	default:
		return(0);
	}
	
	DEBUG(5,("%s init msg_type=0x%x msg_flags=0x%x\n",
		 timestring(),msg_type,msg_flags));
	
	return(outsize);
=======
    case 0x85: /* session keepalive */
    default:
      return(0);
    }
  
	DEBUG(5,("%s init msg_type=0x%x msg_flags=0x%x\n",
		 timestring(),msg_type,msg_flags));
  
  return(outsize);
>>>>>>> a173a149
}


/*******************************************************************
work out what error to give to a failed connection
********************************************************************/
static int connection_error(char *inbuf,char *outbuf,int connection_num)
{
  switch (connection_num)
    {
    case -8:
      return(ERROR(ERRSRV,ERRnoresource));
    case -7:
      return(ERROR(ERRSRV,ERRbaduid));
    case -6:
      return(ERROR(ERRSRV,ERRinvdevice));
    case -5:
      return(ERROR(ERRSRV,ERRinvnetname));
    case -4:
      return(ERROR(ERRSRV,ERRaccess));
    case -3:
      return(ERROR(ERRDOS,ERRnoipc));
    case -2:
      return(ERROR(ERRSRV,ERRinvnetname));
    }
  return(ERROR(ERRSRV,ERRbadpw));
}



/****************************************************************************
  parse a share descriptor string
****************************************************************************/
static void parse_connect(char *p,char *service,char *user,
			  char *password,int *pwlen,char *dev)
{
  char *p2;

  DEBUG(4,("parsing connect string %s\n",p));
    
  p2 = strrchr(p,'\\');
  if (p2 == NULL)
    fstrcpy(service,p);
  else
    fstrcpy(service,p2+1);
  
  p += strlen(p) + 2;
  
  fstrcpy(password,p);
  *pwlen = strlen(password);

  p += strlen(p) + 2;

  fstrcpy(dev,p);
  
  *user = 0;
  p = strchr(service,'%');
  if (p != NULL)
    {
      *p = 0;
      fstrcpy(user,p+1);
    }
}




/****************************************************************************
  reply to a tcon
****************************************************************************/
int reply_tcon(char *inbuf,char *outbuf)
{
  pstring service;
  pstring user;
  pstring password;
  pstring dev;
  int connection_num;
  int outsize = 0;
  uint16 vuid = SVAL(inbuf,smb_uid);
  int pwlen=0;

  *service = *user = *password = *dev = 0;

  parse_connect(smb_buf(inbuf)+1,service,user,password,&pwlen,dev);

  connection_num = make_connection(service,user,password,pwlen,dev,vuid);
  
  if (connection_num < 0)
    return(connection_error(inbuf,outbuf,connection_num));
  
  outsize = set_message(outbuf,2,0,True);
  SSVAL(outbuf,smb_vwv0,max_recv);
  SSVAL(outbuf,smb_vwv1,connection_num);
  SSVAL(outbuf,smb_tid,connection_num);
  
  DEBUG(3,("%s tcon service=%s user=%s cnum=%d\n",timestring(),service,user,connection_num));
  
  return(outsize);
}


/****************************************************************************
  reply to a tcon and X
****************************************************************************/
int reply_tcon_and_X(char *inbuf,char *outbuf,int length,int bufsize)
{
  pstring service;
  pstring user;
  pstring password;
  pstring devicename;
  int connection_num;
  uint16 vuid = SVAL(inbuf,smb_uid);
  int passlen = SVAL(inbuf,smb_vwv3);
  BOOL doencrypt = SMBENCRYPT();

  *service = *user = *password = *devicename = 0;

  /* we might have to close an old one */
  if ((SVAL(inbuf,smb_vwv2) & 0x1) != 0)
    close_cnum(SVAL(inbuf,smb_tid),vuid);

<<<<<<< HEAD
  if (passlen > MAX_PASSWORD_LENGTH) {
=======
  if (passlen > MAX_PASS_LEN) {
>>>>>>> a173a149
	  overflow_attack(passlen);
  }
  
  {
    char *path;
    char *p;
    memcpy(password,smb_buf(inbuf),passlen);
    password[passlen]=0;    
    path = smb_buf(inbuf) + passlen;

    if (!doencrypt || passlen != 24) {
      if (strequal(password," "))
	*password = 0;
      passlen = strlen(password);
    }
    
    fstrcpy(service,path+2);
    p = strchr(service,'\\');
    if (!p)
      return(ERROR(ERRSRV,ERRinvnetname));
    *p = 0;
    fstrcpy(service,p+1);
    p = strchr(service,'%');
    if (p)
      {
	*p++ = 0;
	fstrcpy(user,p);
      }
    StrnCpy(devicename,path + strlen(path) + 1,6);
    DEBUG(4,("Got device type %s\n",devicename));
  }

  connection_num = make_connection(service,user,password,passlen,devicename,vuid);
  
  if (connection_num < 0)
    return(connection_error(inbuf,outbuf,connection_num));

  if (Protocol < PROTOCOL_NT1)
  {
    set_message(outbuf,2,strlen(devicename)+1,True);
    strcpy(smb_buf(outbuf),devicename);
  }
  else
  {
    char *fsname = "SAMBA";
    char *p;

    set_message(outbuf,3,3,True);

    p = smb_buf(outbuf);
    strcpy(p,devicename); p = skip_string(p,1); /* device name */
    strcpy(p,fsname); p = skip_string(p,1); /* filesystem type e.g NTFS */

    set_message(outbuf,3,PTR_DIFF(p,smb_buf(outbuf)),False);

    SSVAL(outbuf, smb_vwv2, 0x0); /* optional support */
  }
  
  DEBUG(3,("%s tconX service=%s user=%s cnum=%d\n",timestring(),service,user,connection_num));
  
  /* set the incoming and outgoing tid to the just created one */
  SSVAL(inbuf,smb_tid,connection_num);
  SSVAL(outbuf,smb_tid,connection_num);

  return chain_reply(inbuf,outbuf,length,bufsize);
}


/****************************************************************************
  reply to an unknown type
****************************************************************************/
int reply_unknown(char *inbuf,char *outbuf)
{
  int cnum;
  int type;
  cnum = SVAL(inbuf,smb_tid);
  type = CVAL(inbuf,smb_com);
  
  DEBUG(0,("%s unknown command type (%s): cnum=%d type=%d (0x%X)\n",
	timestring(),
	smb_fn_name(type),
	cnum,type,type));
  
  return(ERROR(ERRSRV,ERRunknownsmb));
}


/****************************************************************************
  reply to an ioctl
****************************************************************************/
int reply_ioctl(char *inbuf,char *outbuf)
{
  DEBUG(3,("ignoring ioctl\n"));
#if 0
  /* we just say it succeeds and hope its all OK. 
     some day it would be nice to interpret them individually */
  return set_message(outbuf,1,0,True); 
#else
  return(ERROR(ERRSRV,ERRnosupport));
#endif
}


/****************************************************************************
reply to a session setup command
****************************************************************************/
int reply_sesssetup_and_X(char *inbuf,char *outbuf,int length,int bufsize)
{
  uint16 sess_vuid;
  int gid;
  int uid;
  int   smb_bufsize;    
  int   smb_mpxmax;     
  int   smb_vc_num;     
  uint32   smb_sesskey;    
  int   smb_apasslen = 0;   
  pstring smb_apasswd;
  int   smb_ntpasslen = 0;   
  pstring smb_ntpasswd;
  BOOL valid_nt_password = False;
  pstring user;
  BOOL guest=False;
  BOOL computer_id=False;
  static BOOL done_sesssetup = False;
  BOOL doencrypt = SMBENCRYPT();

  *smb_apasswd = 0;
  
  smb_bufsize = SVAL(inbuf,smb_vwv2);
  smb_mpxmax = SVAL(inbuf,smb_vwv3);
  smb_vc_num = SVAL(inbuf,smb_vwv4);
  smb_sesskey = IVAL(inbuf,smb_vwv5);

  if (Protocol < PROTOCOL_NT1) {
    smb_apasslen = SVAL(inbuf,smb_vwv7);
<<<<<<< HEAD
    if (smb_apasslen > MAX_PASSWORD_LENGTH)
=======
    if (smb_apasslen > MAX_PASS_LEN)
>>>>>>> a173a149
    {
	    overflow_attack(smb_apasslen);
    }

    memcpy(smb_apasswd,smb_buf(inbuf),smb_apasslen);
    pstrcpy(user,smb_buf(inbuf)+smb_apasslen);

    if (lp_security() != SEC_SERVER && !doencrypt) {
	    smb_apasslen = strlen(smb_apasswd);
    }
  } else {
    uint16 passlen1 = SVAL(inbuf,smb_vwv7);
    uint16 passlen2 = SVAL(inbuf,smb_vwv8);
    uint32 client_caps = IVAL(inbuf,smb_vwv11);
    enum remote_arch_types ra_type = get_remote_arch();

    char *p = smb_buf(inbuf);    

    /* client_caps is used as final determination if client is NT or Win95. 
       This is needed to return the correct error codes in some
       circumstances.
     */
    
    if(ra_type == RA_WINNT || ra_type == RA_WIN95)
    {
      if(client_caps & (CAP_NT_SMBS | CAP_STATUS32))
        set_remote_arch( RA_WINNT);
      else
        set_remote_arch( RA_WIN95);
    }

    if (passlen1 != 24 && passlen2 != 24)
      doencrypt = False;

<<<<<<< HEAD
    if (passlen1 > MAX_PASSWORD_LENGTH) {
	    overflow_attack(passlen1);
    }

    passlen1 = MIN(passlen1, MAX_PASSWORD_LENGTH);
    passlen2 = MIN(passlen2, MAX_PASSWORD_LENGTH);
=======
    if (passlen1 > MAX_PASS_LEN) {
	    overflow_attack(passlen1);
    }

    passlen1 = MIN(passlen1, MAX_PASS_LEN);
    passlen2 = MIN(passlen2, MAX_PASS_LEN);
>>>>>>> a173a149

    if(doencrypt) {
      /* Save the lanman2 password and the NT md4 password. */
      smb_apasslen = passlen1;
      memcpy(smb_apasswd,p,smb_apasslen);
      smb_ntpasslen = passlen2;
      memcpy(smb_ntpasswd,p+passlen1,smb_ntpasslen);
    } else {
      /* both Win95 and WinNT stuff up the password lengths for
	 non-encrypting systems. Uggh. 
      
	 if passlen1==24 its a win95 system, and its setting the
	 password length incorrectly. Luckily it still works with the
	 default code because Win95 will null terminate the password
	 anyway 

	 if passlen1>0 and passlen2>0 then maybe its a NT box and its
	 setting passlen2 to some random value which really stuffs
	 things up. we need to fix that one.  */
      if (passlen1 > 0 && passlen2 > 0 && passlen2 != 24 &&
	  passlen2 != 1) {
	passlen2 = 0;
      }
      /* we use the first password that they gave */
      smb_apasslen = passlen1;
      StrnCpy(smb_apasswd,p,smb_apasslen);      
      
      /* trim the password */
      smb_apasslen = strlen(smb_apasswd);

      /* wfwg sometimes uses a space instead of a null */
      if (strequal(smb_apasswd," ")) {
	smb_apasslen = 0;
	*smb_apasswd = 0;
      }
    }
    
    p += passlen1 + passlen2;
    fstrcpy(user,p); p = skip_string(p,1);
    DEBUG(3,("Domain=[%s]  NativeOS=[%s] NativeLanMan=[%s]\n",
	     p,skip_string(p,1),skip_string(p,2)));
  }


  DEBUG(3,("sesssetupX:name=[%s]\n",user));

  /* If name ends in $ then I think it's asking about whether a */
  /* computer with that name (minus the $) has access. For now */
  /* say yes to everything ending in $. */
  if (user[strlen(user) - 1] == '$') {
    computer_id = True;
    user[strlen(user) - 1] = '\0';
  }


  /* If no username is sent use the guest account */
  if (!*user)
    {
      strcpy(user,lp_guestaccount(-1));
      /* If no user and no password then set guest flag. */
      if( *smb_apasswd == 0)
        guest = True;
    }

  strlower(user);

  strcpy(sesssetup_user,user);

  reload_services(True);

  add_session_user(user);

  /* Check if the given username was the guest user with no password.
     We need to do this check after add_session_user() as that
     call can potentially change the username (via map_user).
   */

  if(!guest && strequal(user,lp_guestaccount(-1)) && (*smb_apasswd == 0))
    guest = True;

  if (!guest && !(lp_security() == SEC_SERVER && server_validate(inbuf)) &&
      !check_hosts_equiv(user))
    {

      /* now check if it's a valid username/password */
      /* If an NT password was supplied try and validate with that
	 first. This is superior as the passwords are mixed case 
         128 length unicode */
      if(smb_ntpasslen)
	{
	  if(!password_ok(user,smb_ntpasswd,smb_ntpasslen,NULL))
	    DEBUG(0,("NT Password did not match ! Defaulting to Lanman\n"));
	  else
	    valid_nt_password = True;
	} 
      if (!valid_nt_password && !password_ok(user,smb_apasswd,smb_apasslen,NULL))
	{
	  if (!computer_id && lp_security() >= SEC_USER) {
#if (GUEST_SESSSETUP == 0)
	    return(ERROR(ERRSRV,ERRbadpw));
#endif
#if (GUEST_SESSSETUP == 1)
	    if (Get_Pwnam(user,True))
	      return(ERROR(ERRSRV,ERRbadpw));
#endif
	  }
 	  if (*smb_apasswd || !Get_Pwnam(user,True))
	    strcpy(user,lp_guestaccount(-1));
	  DEBUG(3,("Registered username %s for guest access\n",user));
	  guest = True;
	}
    }

  if (!Get_Pwnam(user,True)) {
    DEBUG(3,("No such user %s - using guest account\n",user));
    strcpy(user,lp_guestaccount(-1));
    guest = True;
  }

  if (!strequal(user,lp_guestaccount(-1)) &&
      lp_servicenumber(user) < 0)      
    {
      int homes = lp_servicenumber(HOMES_NAME);
      char *home = get_home_dir(user);
      if (homes >= 0 && home)
	lp_add_home(user,homes,home);
    }


  /* it's ok - setup a reply */
  if (Protocol < PROTOCOL_NT1) {
    set_message(outbuf,3,0,True);
  } else {
    char *p;
    set_message(outbuf,3,3,True);
    p = smb_buf(outbuf);
    strcpy(p,"Unix"); p = skip_string(p,1);
    strcpy(p,"Samba "); strcat(p,VERSION); p = skip_string(p,1);
    strcpy(p,myworkgroup); p = skip_string(p,1);
    set_message(outbuf,3,PTR_DIFF(p,smb_buf(outbuf)),False);
    /* perhaps grab OS version here?? */
  }

  /* Set the correct uid in the outgoing and incoming packets
     We will use this on future requests to determine which
     user we should become.
     */
  {
    struct passwd *pw = Get_Pwnam(user,False);
    if (!pw) {
      DEBUG(1,("Username %s is invalid on this system\n",user));
      return(ERROR(ERRSRV,ERRbadpw));
    }
    gid = pw->pw_gid;
    uid = pw->pw_uid;
  }

  if (guest && !computer_id)
    SSVAL(outbuf,smb_vwv2,1);

  /* register the name and uid as being validated, so further connections
     to a uid can get through without a password, on the same VC */
  sess_vuid = register_vuid(uid,gid,user,guest);
 
  SSVAL(outbuf,smb_uid,sess_vuid);
  SSVAL(inbuf,smb_uid,sess_vuid);

  if (!done_sesssetup)
    max_send = MIN(max_send,smb_bufsize);

<<<<<<< HEAD
  DEBUG(6,("Client requested max send size of %d\n", max_send));
=======
  DEBUG(5,(" Client requested max send size of %d\n", max_send));
>>>>>>> a173a149

  done_sesssetup = True;

  return chain_reply(inbuf,outbuf,length,bufsize);
}


/****************************************************************************
  reply to a chkpth
****************************************************************************/
int reply_chkpth(char *inbuf,char *outbuf)
{
  int outsize = 0;
  int cnum,mode;
  pstring name;
  BOOL ok = False;
  BOOL bad_path = False;
 
  cnum = SVAL(inbuf,smb_tid);
  
  pstrcpy(name,smb_buf(inbuf) + 1);
  unix_convert(name,cnum,0,&bad_path);

  mode = SVAL(inbuf,smb_vwv0);

  if (check_name(name,cnum))
    ok = directory_exist(name,NULL);

  if (!ok)
  {
    /* We special case this - as when a Windows machine
       is parsing a path is steps through the components
       one at a time - if a component fails it expects
       ERRbadpath, not ERRbadfile.
     */
    if(errno == ENOENT)
    {
      unix_ERR_class = ERRDOS;
      unix_ERR_code = ERRbadpath;
    }

    /* Ugly - NT specific hack - but needed (JRA) */
    if((errno == ENOTDIR) && (Protocol >= PROTOCOL_NT1) &&
       (get_remote_arch() == RA_WINNT))
    {
      unix_ERR_class = ERRDOS;
      unix_ERR_code = ERRbaddirectory;
    }

    return(UNIXERROR(ERRDOS,ERRbadpath));
  }
 
  outsize = set_message(outbuf,0,0,True);
  
  DEBUG(3,("%s chkpth %s cnum=%d mode=%d\n",timestring(),name,cnum,mode));
  
  return(outsize);
}


/****************************************************************************
  reply to a getatr
****************************************************************************/
int reply_getatr(char *inbuf,char *outbuf)
{
  pstring fname;
  int cnum;
  int outsize = 0;
  struct stat sbuf;
  BOOL ok = False;
  int mode=0;
  uint32 size=0;
  time_t mtime=0;
  BOOL bad_path = False;
 
  cnum = SVAL(inbuf,smb_tid);

  pstrcpy(fname,smb_buf(inbuf) + 1);
  unix_convert(fname,cnum,0,&bad_path);

  /* dos smetimes asks for a stat of "" - it returns a "hidden directory"
     under WfWg - weird! */
  if (! (*fname))
    {
      mode = aHIDDEN | aDIR;
      if (!CAN_WRITE(cnum)) mode |= aRONLY;
      size = 0;
      mtime = 0;
      ok = True;
    }
  else
    if (check_name(fname,cnum))
    {
      if (sys_stat(fname,&sbuf) == 0)
      {
        mode = dos_mode(cnum,fname,&sbuf);
        size = sbuf.st_size;
        mtime = sbuf.st_mtime;
        if (mode & aDIR)
          size = 0;
        ok = True;
      }
      else
        DEBUG(3,("stat of %s failed (%s)\n",fname,strerror(errno)));
    }
  
  if (!ok)
  {
    if((errno == ENOENT) && bad_path)
    {
      unix_ERR_class = ERRDOS;
      unix_ERR_code = ERRbadpath;
    }

    return(UNIXERROR(ERRDOS,ERRbadfile));
  }
 
  outsize = set_message(outbuf,10,0,True);

  SSVAL(outbuf,smb_vwv0,mode);
  put_dos_date3(outbuf,smb_vwv1,mtime);
  SIVAL(outbuf,smb_vwv3,size);

  if (Protocol >= PROTOCOL_NT1) {
    char *p = strrchr(fname,'/');
    uint16 flg2 = SVAL(outbuf,smb_flg2);
    if (!p) p = fname;
    if (!is_8_3(fname, True))
      SSVAL(outbuf,smb_flg2,flg2 | 0x40); /* IS_LONG_NAME */
  }
  
  DEBUG(3,("%s getatr name=%s mode=%d size=%d\n",timestring(),fname,mode,size));
  
  return(outsize);
}


/****************************************************************************
  reply to a setatr
****************************************************************************/
int reply_setatr(char *inbuf,char *outbuf)
{
  pstring fname;
  int cnum;
  int outsize = 0;
  BOOL ok=False;
  int mode;
  time_t mtime;
  BOOL bad_path = False;
 
  cnum = SVAL(inbuf,smb_tid);
  
  pstrcpy(fname,smb_buf(inbuf) + 1);
  unix_convert(fname,cnum,0,&bad_path);

  mode = SVAL(inbuf,smb_vwv0);
  mtime = make_unix_date3(inbuf+smb_vwv1);
  
  if (directory_exist(fname,NULL))
    mode |= aDIR;
  if (check_name(fname,cnum))
    ok =  (dos_chmod(cnum,fname,mode,NULL) == 0);
  if (ok)
    ok = set_filetime(fname,mtime);
  
  if (!ok)
  {
    if((errno == ENOENT) && bad_path)
    {
      unix_ERR_class = ERRDOS;
      unix_ERR_code = ERRbadpath;
    }

    return(UNIXERROR(ERRDOS,ERRnoaccess));
  }
 
  outsize = set_message(outbuf,0,0,True);
  
  DEBUG(3,("%s setatr name=%s mode=%d\n",timestring(),fname,mode));
  
  return(outsize);
}


/****************************************************************************
  reply to a dskattr
****************************************************************************/
int reply_dskattr(char *inbuf,char *outbuf)
{
  int cnum;
  int outsize = 0;
  int dfree,dsize,bsize;
  
  cnum = SVAL(inbuf,smb_tid);
  
  sys_disk_free(".",&bsize,&dfree,&dsize);
  
  outsize = set_message(outbuf,5,0,True);
  
  SSVAL(outbuf,smb_vwv0,dsize);
  SSVAL(outbuf,smb_vwv1,bsize/512);
  SSVAL(outbuf,smb_vwv2,512);
  SSVAL(outbuf,smb_vwv3,dfree);
  
  DEBUG(3,("%s dskattr cnum=%d dfree=%d\n",timestring(),cnum,dfree));
  
  return(outsize);
}


/****************************************************************************
  reply to a search
  Can be called from SMBsearch, SMBffirst or SMBfunique.
****************************************************************************/
int reply_search(char *inbuf,char *outbuf)
{
  pstring mask;
  pstring directory;
  pstring fname;
  int size,mode;
  time_t date;
  int dirtype;
  int cnum;
  int outsize = 0;
  int numentries = 0;
  BOOL finished = False;
  int maxentries;
  int i;
  char *p;
  BOOL ok = False;
  int status_len;
  char *path;
  char status[21];
  int dptr_num= -1;
  BOOL check_descend = False;
  BOOL expect_close = False;
  BOOL can_open = True;
  BOOL bad_path = False;

  *mask = *directory = *fname = 0;

  /* If we were called as SMBffirst then we must expect close. */
  if(CVAL(inbuf,smb_com) == SMBffirst)
    expect_close = True;
  
  cnum = SVAL(inbuf,smb_tid);

  outsize = set_message(outbuf,1,3,True);
  maxentries = SVAL(inbuf,smb_vwv0); 
  dirtype = SVAL(inbuf,smb_vwv1);
  path = smb_buf(inbuf) + 1;
  status_len = SVAL(smb_buf(inbuf),3 + strlen(path));

  
  /* dirtype &= ~aDIR; */
  
  DEBUG(5,("path=%s status_len=%d\n",path,status_len));

  
  if (status_len == 0)
    {
      pstring dir2;

      pstrcpy(directory,smb_buf(inbuf)+1);
      pstrcpy(dir2,smb_buf(inbuf)+1);
      unix_convert(directory,cnum,0,&bad_path);
      unix_format(dir2);

      if (!check_name(directory,cnum))
        can_open = False;

      p = strrchr(dir2,'/');
      if (p == NULL) 
      {
        strcpy(mask,dir2);
        *dir2 = 0;
      }
      else
      {
        *p = 0;
        pstrcpy(mask,p+1);
      }

      p = strrchr(directory,'/');
      if (!p) 
        *directory = 0;
      else
        *p = 0;

      if (strlen(directory) == 0)
        strcpy(directory,"./");
      bzero(status,21);
      CVAL(status,0) = dirtype;
    }
  else
    {
      memcpy(status,smb_buf(inbuf) + 1 + strlen(path) + 4,21);
      memcpy(mask,status+1,11);
      mask[11] = 0;
      dirtype = CVAL(status,0) & 0x1F;
      Connections[cnum].dirptr = dptr_fetch(status+12,&dptr_num);      
      if (!Connections[cnum].dirptr)
	goto SearchEmpty;
      string_set(&Connections[cnum].dirpath,dptr_path(dptr_num));
      if (!case_sensitive)
	strnorm(mask);
    }

  /* turn strings of spaces into a . */  
  {
    trim_string(mask,NULL," ");
    if ((p = strrchr(mask,' ')))
      {
	fstring ext;
	fstrcpy(ext,p+1);
	*p = 0;
	trim_string(mask,NULL," ");
	strcat(mask,".");
	strcat(mask,ext);
      }
  }

  {
    for (p=mask; *p; p++)
      {
	if (*p != '?' && *p != '*' && !isdoschar(*p))
	  {
	    DEBUG(5,("Invalid char [%c] in search mask?\n",*p));
	    *p = '?';
	  }
      }
  }

  if (!strchr(mask,'.') && strlen(mask)>8)
    {
      fstring tmp;
      fstrcpy(tmp,&mask[8]);
      mask[8] = '.';
      mask[9] = 0;
      strcat(mask,tmp);
    }

  DEBUG(5,("mask=%s directory=%s\n",mask,directory));
  
  if (can_open)
    {
      p = smb_buf(outbuf) + 3;
      
      ok = True;
      
      if (status_len == 0)
	{
	  dptr_num = dptr_create(cnum,directory,expect_close,SVAL(inbuf,smb_pid));
	  if (dptr_num < 0)
        {
          if(dptr_num == -2)
          {
            if((errno == ENOENT) && bad_path)
            {
              unix_ERR_class = ERRDOS;
              unix_ERR_code = ERRbadpath;
            }
            return (UNIXERROR(ERRDOS,ERRnofids));
          }
          return(ERROR(ERRDOS,ERRnofids));
        }
	}

      DEBUG(4,("dptr_num is %d\n",dptr_num));

      if (ok)
	{
	  if ((dirtype&0x1F) == aVOLID)
	    {	  
	      memcpy(p,status,21);
	      make_dir_struct(p,"???????????",volume_label(SNUM(cnum)),0,aVOLID,0);
	      dptr_fill(p+12,dptr_num);
	      if (dptr_zero(p+12) && (status_len==0))
		numentries = 1;
	      else
		numentries = 0;
	      p += DIR_STRUCT_SIZE;
	    }
	  else 
	    {
	      DEBUG(8,("dirpath=<%s> dontdescend=<%s>\n",Connections[cnum].dirpath,lp_dontdescend(SNUM(cnum))));
	      if (in_list(Connections[cnum].dirpath,
			  lp_dontdescend(SNUM(cnum)),True))
		check_descend = True;

	      for (i=numentries;(i<maxentries) && !finished;i++)
		{
		  finished = 
		    !get_dir_entry(cnum,mask,dirtype,fname,&size,&mode,&date,check_descend);
		  if (!finished)
		    {
		      memcpy(p,status,21);
		      make_dir_struct(p,mask,fname,size,mode,date);
		      dptr_fill(p+12,dptr_num);
		      numentries++;
		    }
		  p += DIR_STRUCT_SIZE;
		}
	    }
	}
    }


 SearchEmpty:

  if (numentries == 0 || !ok)
    {
      CVAL(outbuf,smb_rcls) = ERRDOS;
      SSVAL(outbuf,smb_err,ERRnofiles);
    }

  /* If we were called as SMBffirst with smb_search_id == NULL
     and no entries were found then return error and close dirptr 
     (X/Open spec) */

  if(ok && expect_close && numentries == 0 && status_len == 0)
    {
      CVAL(outbuf,smb_rcls) = ERRDOS;
      SSVAL(outbuf,smb_err,ERRnofiles);
      /* Also close the dptr - we know it's gone */
      dptr_close(dptr_num);
    }

  /* If we were called as SMBfunique, then we can close the dirptr now ! */
  if(dptr_num >= 0 && CVAL(inbuf,smb_com) == SMBfunique)
    dptr_close(dptr_num);

  SSVAL(outbuf,smb_vwv0,numentries);
  SSVAL(outbuf,smb_vwv1,3 + numentries * DIR_STRUCT_SIZE);
  CVAL(smb_buf(outbuf),0) = 5;
  SSVAL(smb_buf(outbuf),1,numentries*DIR_STRUCT_SIZE);

  if (Protocol >= PROTOCOL_NT1) {
    uint16 flg2 = SVAL(outbuf,smb_flg2);
    SSVAL(outbuf,smb_flg2,flg2 | 0x40); /* IS_LONG_NAME */
  }
  
  outsize += DIR_STRUCT_SIZE*numentries;
  smb_setlen(outbuf,outsize - 4);
  
  if ((! *directory) && dptr_path(dptr_num))
    sprintf(directory,"(%s)",dptr_path(dptr_num));

  DEBUG(4,("%s %s mask=%s path=%s cnum=%d dtype=%d nument=%d of %d\n",
	timestring(),
	smb_fn_name(CVAL(inbuf,smb_com)), 
	mask,directory,cnum,dirtype,numentries,maxentries));

  return(outsize);
}


/****************************************************************************
  reply to a fclose (stop directory search)
****************************************************************************/
int reply_fclose(char *inbuf,char *outbuf)
{
  int cnum;
  int outsize = 0;
  int status_len;
  char *path;
  char status[21];
  int dptr_num= -1;

  cnum = SVAL(inbuf,smb_tid);

  outsize = set_message(outbuf,1,0,True);
  path = smb_buf(inbuf) + 1;
  status_len = SVAL(smb_buf(inbuf),3 + strlen(path));

  
  if (status_len == 0)
    return(ERROR(ERRSRV,ERRsrverror));

  memcpy(status,smb_buf(inbuf) + 1 + strlen(path) + 4,21);

  if(dptr_fetch(status+12,&dptr_num)) {
    /*  Close the dptr - we know it's gone */
    dptr_close(dptr_num);
  }

  SSVAL(outbuf,smb_vwv0,0);

  DEBUG(3,("%s search close cnum=%d\n",timestring(),cnum));

  return(outsize);
}


/****************************************************************************
  reply to an open
****************************************************************************/
int reply_open(char *inbuf,char *outbuf)
{
  pstring fname;
  int cnum;
  int fnum = -1;
  int outsize = 0;
  int fmode=0;
  int share_mode;
  int size = 0;
  time_t mtime=0;
  int unixmode;
  int rmode=0;
  struct stat sbuf;
  BOOL bad_path = False;
  files_struct *fsp;
  int oplock_request = CORE_OPLOCK_REQUEST(inbuf);
 
  cnum = SVAL(inbuf,smb_tid);

  share_mode = SVAL(inbuf,smb_vwv0);

  pstrcpy(fname,smb_buf(inbuf)+1);
  unix_convert(fname,cnum,0,&bad_path);
    
  fnum = find_free_file();
  if (fnum < 0)
    return(ERROR(ERRSRV,ERRnofids));

  if (!check_name(fname,cnum))
  {
    if((errno == ENOENT) && bad_path)
    {
      unix_ERR_class = ERRDOS;
      unix_ERR_code = ERRbadpath;
    }
    return(UNIXERROR(ERRDOS,ERRnoaccess));
  }
 
  unixmode = unix_mode(cnum,aARCH);
      
  open_file_shared(fnum,cnum,fname,share_mode,3,unixmode,
                   oplock_request,&rmode,NULL);

  fsp = &Files[fnum];

  if (!fsp->open)
  {
    if((errno == ENOENT) && bad_path)
    {
      unix_ERR_class = ERRDOS;
      unix_ERR_code = ERRbadpath;
    }
    return(UNIXERROR(ERRDOS,ERRnoaccess));
  }

<<<<<<< HEAD
  if (fstat(fsp->fd_ptr->fd,&sbuf) != 0) {
    close_file(fnum);
=======
  if (fstat(Files[fnum].fd_ptr->fd,&sbuf) != 0) {
    close_file(fnum, 0);
>>>>>>> a173a149
    return(ERROR(ERRDOS,ERRnoaccess));
  }
    
  size = sbuf.st_size;
  fmode = dos_mode(cnum,fname,&sbuf);
  mtime = sbuf.st_mtime;

  if (fmode & aDIR) {
    DEBUG(3,("attempt to open a directory %s\n",fname));
    close_file(fnum, 0);
    return(ERROR(ERRDOS,ERRnoaccess));
  }
  
  outsize = set_message(outbuf,7,0,True);
  SSVAL(outbuf,smb_vwv0,fnum);
  SSVAL(outbuf,smb_vwv1,fmode);
  put_dos_date3(outbuf,smb_vwv2,mtime);
  SIVAL(outbuf,smb_vwv4,size);
  SSVAL(outbuf,smb_vwv6,rmode);

  if (oplock_request && lp_fake_oplocks(SNUM(cnum))) {
    CVAL(outbuf,smb_flg) |= CORE_OPLOCK_GRANTED;
  }
    
  if(fsp->granted_oplock)
    CVAL(outbuf,smb_flg) |= CORE_OPLOCK_GRANTED;
  return(outsize);
}


/****************************************************************************
  reply to an open and X
****************************************************************************/
int reply_open_and_X(char *inbuf,char *outbuf,int length,int bufsize)
{
  pstring fname;
  int cnum = SVAL(inbuf,smb_tid);
  int fnum = -1;
  int smb_mode = SVAL(inbuf,smb_vwv3);
  int smb_attr = SVAL(inbuf,smb_vwv5);
  BOOL oplock_request = EXTENDED_OPLOCK_REQUEST(inbuf);
#if 0
  int open_flags = SVAL(inbuf,smb_vwv2);
  int smb_sattr = SVAL(inbuf,smb_vwv4); 
  uint32 smb_time = make_unix_date3(inbuf+smb_vwv6);
#endif
  int smb_ofun = SVAL(inbuf,smb_vwv8);
  int unixmode;
  int size=0,fmode=0,mtime=0,rmode=0;
  struct stat sbuf;
  int smb_action = 0;
  BOOL bad_path = False;
  files_struct *fsp;

  /* If it's an IPC, pass off the pipe handler. */
  if (IS_IPC(cnum))
    return reply_open_pipe_and_X(inbuf,outbuf,length,bufsize);

  /* XXXX we need to handle passed times, sattr and flags */

  pstrcpy(fname,smb_buf(inbuf));
  unix_convert(fname,cnum,0,&bad_path);
    
  fnum = find_free_file();
  if (fnum < 0)
    return(ERROR(ERRSRV,ERRnofids));

  if (!check_name(fname,cnum))
  {
    if((errno == ENOENT) && bad_path)
    {
      unix_ERR_class = ERRDOS;
      unix_ERR_code = ERRbadpath;
    }
    return(UNIXERROR(ERRDOS,ERRnoaccess));
  }

  unixmode = unix_mode(cnum,smb_attr | aARCH);
      
  open_file_shared(fnum,cnum,fname,smb_mode,smb_ofun,unixmode,
		   oplock_request, &rmode,&smb_action);
      
  fsp = &Files[fnum];

  if (!fsp->open)
  {
    if((errno == ENOENT) && bad_path)
    {
      unix_ERR_class = ERRDOS;
      unix_ERR_code = ERRbadpath;
    }
    return(UNIXERROR(ERRDOS,ERRnoaccess));
  }

<<<<<<< HEAD
  if (fstat(fsp->fd_ptr->fd,&sbuf) != 0) {
    close_file(fnum);
=======
  if (fstat(Files[fnum].fd_ptr->fd,&sbuf) != 0) {
    close_file(fnum, 0);
>>>>>>> a173a149
    return(ERROR(ERRDOS,ERRnoaccess));
  }

  size = sbuf.st_size;
  fmode = dos_mode(cnum,fname,&sbuf);
  mtime = sbuf.st_mtime;
  if (fmode & aDIR) {
    close_file(fnum, 0);
    return(ERROR(ERRDOS,ERRnoaccess));
  }

  if (oplock_request && lp_fake_oplocks(SNUM(cnum))) {
    smb_action |= EXTENDED_OPLOCK_GRANTED;
    CVAL(outbuf,smb_flg) |= CORE_OPLOCK_GRANTED;
  }

  if(fsp->granted_oplock) {
    smb_action |= EXTENDED_OPLOCK_GRANTED;
    CVAL(outbuf,smb_flg) |= CORE_OPLOCK_GRANTED;
  }

  set_message(outbuf,15,0,True);
  SSVAL(outbuf,smb_vwv2,fnum);
  SSVAL(outbuf,smb_vwv3,fmode);
  put_dos_date3(outbuf,smb_vwv4,mtime);
  SIVAL(outbuf,smb_vwv6,size);
  SSVAL(outbuf,smb_vwv8,rmode);
  SSVAL(outbuf,smb_vwv11,smb_action);

  chain_fnum = fnum;

  return chain_reply(inbuf,outbuf,length,bufsize);
}


/****************************************************************************
  reply to a SMBulogoffX
****************************************************************************/
int reply_ulogoffX(char *inbuf,char *outbuf,int length,int bufsize)
{
  uint16 vuid = SVAL(inbuf,smb_uid);
  user_struct *vuser = get_valid_user_struct(vuid);

  if(vuser == 0) {
    DEBUG(3,("ulogoff, vuser id %d does not map to user.\n", vuid));
  }

  /* in user level security we are supposed to close any files
     open by this user */
  if ((vuser != 0) && (lp_security() != SEC_SHARE)) {
    int i;
    for (i=0;i<MAX_OPEN_FILES;i++)
      if (Files[i].uid == vuser->uid && Files[i].open) {
	close_file(i, 0);
      }
  }

  invalidate_vuid(vuid);

  set_message(outbuf,2,0,True);

  DEBUG(3,("%s ulogoffX vuid=%d\n",timestring(),vuid));

  return chain_reply(inbuf,outbuf,length,bufsize);
}


/****************************************************************************
  reply to a mknew or a create
****************************************************************************/
int reply_mknew(char *inbuf,char *outbuf)
{
  pstring fname;
  int cnum,com;
  int fnum = -1;
  int outsize = 0;
  int createmode;
  mode_t unixmode;
  int ofun = 0;
  BOOL bad_path = False;
  files_struct *fsp;
  int oplock_request = CORE_OPLOCK_REQUEST(inbuf);
 
  com = SVAL(inbuf,smb_com);
  cnum = SVAL(inbuf,smb_tid);

  createmode = SVAL(inbuf,smb_vwv0);
  pstrcpy(fname,smb_buf(inbuf)+1);
  unix_convert(fname,cnum,0,&bad_path);

  if (createmode & aVOLID)
    {
      DEBUG(0,("Attempt to create file (%s) with volid set - please report this\n",fname));
    }
  
  unixmode = unix_mode(cnum,createmode);
  
  fnum = find_free_file();
  if (fnum < 0)
    return(ERROR(ERRSRV,ERRnofids));

  if (!check_name(fname,cnum))
  {
    if((errno == ENOENT) && bad_path)
    {
      unix_ERR_class = ERRDOS;
      unix_ERR_code = ERRbadpath;
    }
    return(UNIXERROR(ERRDOS,ERRnoaccess));
  }

  if(com == SMBmknew)
  {
    /* We should fail if file exists. */
    ofun = 0x10;
  }
  else
  {
    /* SMBcreate - Create if file doesn't exist, truncate if it does. */
    ofun = 0x12;
  }

  /* Open file in dos compatibility share mode. */
  open_file_shared(fnum,cnum,fname,(DENY_FCB<<4)|0xF, ofun, unixmode, 
                   oplock_request, NULL, NULL);
  
  fsp = &Files[fnum];

  if (!fsp->open)
  {
    if((errno == ENOENT) && bad_path) 
    {
      unix_ERR_class = ERRDOS;
      unix_ERR_code = ERRbadpath;
    }
    return(UNIXERROR(ERRDOS,ERRnoaccess));
  }
 
  outsize = set_message(outbuf,1,0,True);
  SSVAL(outbuf,smb_vwv0,fnum);

  if (oplock_request && lp_fake_oplocks(SNUM(cnum))) {
    CVAL(outbuf,smb_flg) |= CORE_OPLOCK_GRANTED;
  }
 
  if(fsp->granted_oplock)
    CVAL(outbuf,smb_flg) |= CORE_OPLOCK_GRANTED;
 
  DEBUG(2,("new file %s\n",fname));
  DEBUG(3,("%s mknew %s fd=%d fnum=%d cnum=%d dmode=%d umode=%o\n",timestring(),fname,Files[fnum].fd_ptr->fd,fnum,cnum,createmode,unixmode));
  
  return(outsize);
}


/****************************************************************************
  reply to a create temporary file
****************************************************************************/
int reply_ctemp(char *inbuf,char *outbuf)
{
  pstring fname;
  pstring fname2;
  int cnum;
  int fnum = -1;
  int outsize = 0;
  int createmode;
  mode_t unixmode;
  BOOL bad_path = False;
  files_struct *fsp;
  int oplock_request = CORE_OPLOCK_REQUEST(inbuf);
 
  cnum = SVAL(inbuf,smb_tid);
  createmode = SVAL(inbuf,smb_vwv0);
  pstrcpy(fname,smb_buf(inbuf)+1);
  strcat(fname,"/TMXXXXXX");
  unix_convert(fname,cnum,0,&bad_path);
  
  unixmode = unix_mode(cnum,createmode);
  
  fnum = find_free_file();
  if (fnum < 0)
    return(ERROR(ERRSRV,ERRnofids));

  if (!check_name(fname,cnum))
  {
    if((errno == ENOENT) && bad_path)
    {
      unix_ERR_class = ERRDOS;
      unix_ERR_code = ERRbadpath;
    }
    return(UNIXERROR(ERRDOS,ERRnoaccess));
  }

  strcpy(fname2,(char *)mktemp(fname));

  /* Open file in dos compatibility share mode. */
  /* We should fail if file exists. */
  open_file_shared(fnum,cnum,fname2,(DENY_FCB<<4)|0xF, 0x10, unixmode, 
                   oplock_request, NULL, NULL);

  fsp = &Files[fnum];

  if (!fsp->open)
  {
    if((errno == ENOENT) && bad_path)
    {
      unix_ERR_class = ERRDOS;
      unix_ERR_code = ERRbadpath;
    }
    return(UNIXERROR(ERRDOS,ERRnoaccess));
  }

  outsize = set_message(outbuf,1,2 + strlen(fname2),True);
  SSVAL(outbuf,smb_vwv0,fnum);
  CVAL(smb_buf(outbuf),0) = 4;
  strcpy(smb_buf(outbuf) + 1,fname2);

  if (oplock_request && lp_fake_oplocks(SNUM(cnum))) {
    CVAL(outbuf,smb_flg) |= CORE_OPLOCK_GRANTED;
  }
  
  if(fsp->granted_oplock)
    CVAL(outbuf,smb_flg) |= CORE_OPLOCK_GRANTED;

  DEBUG(2,("created temp file %s\n",fname2));
  DEBUG(3,("%s ctemp %s fd=%d fnum=%d cnum=%d dmode=%d umode=%o\n",timestring(),fname2,Files[fnum].fd_ptr->fd,fnum,cnum,createmode,unixmode));
  
  return(outsize);
}


/*******************************************************************
check if a user is allowed to delete a file
********************************************************************/
static BOOL can_delete(char *fname,int cnum,int dirtype)
{
  struct stat sbuf;
  int fmode;

  if (!CAN_WRITE(cnum)) return(False);

  if (sys_lstat(fname,&sbuf) != 0) return(False);
  fmode = dos_mode(cnum,fname,&sbuf);
  if (fmode & aDIR) return(False);
  if (!lp_delete_readonly(SNUM(cnum))) {
    if (fmode & aRONLY) return(False);
  }
  if ((fmode & ~dirtype) & (aHIDDEN | aSYSTEM))
    return(False);
  if (!check_file_sharing(cnum,fname)) return(False);
  return(True);
}

/****************************************************************************
  reply to a unlink
****************************************************************************/
int reply_unlink(char *inbuf,char *outbuf)
{
  int outsize = 0;
  pstring name;
  int cnum;
  int dirtype;
  pstring directory;
  pstring mask;
  char *p;
  int count=0;
  int error = ERRnoaccess;
  BOOL has_wild;
  BOOL exists=False;
  BOOL bad_path = False;

  *directory = *mask = 0;

  cnum = SVAL(inbuf,smb_tid);
  dirtype = SVAL(inbuf,smb_vwv0);
  
  pstrcpy(name,smb_buf(inbuf) + 1);
   
  DEBUG(3,("reply_unlink : %s\n",name));
   
  unix_convert(name,cnum,0,&bad_path);

  p = strrchr(name,'/');
  if (!p) {
    strcpy(directory,"./");
    strcpy(mask,name);
  } else {
    *p = 0;
    strcpy(directory,name);
    strcpy(mask,p+1);
  }

  if (is_mangled(mask))
    check_mangled_stack(mask);

  has_wild = strchr(mask,'*') || strchr(mask,'?');

  if (!has_wild) {
    strcat(directory,"/");
    strcat(directory,mask);
    if (can_delete(directory,cnum,dirtype) && !sys_unlink(directory)) count++;
    if (!count) exists = file_exist(directory,NULL);    
  } else {
    void *dirptr = NULL;
    char *dname;

    if (check_name(directory,cnum))
      dirptr = OpenDir(cnum, directory, True);

    /* XXXX the CIFS spec says that if bit0 of the flags2 field is set then
       the pattern matches against the long name, otherwise the short name 
       We don't implement this yet XXXX
       */

    if (dirptr)
      {
	error = ERRbadfile;

	if (strequal(mask,"????????.???"))
	  strcpy(mask,"*");

	while ((dname = ReadDirName(dirptr)))
	  {
	    pstring fname;
	    pstrcpy(fname,dname);
	    
	    if(!mask_match(fname, mask, case_sensitive, False)) continue;

	    error = ERRnoaccess;
	    sprintf(fname,"%s/%s",directory,dname);
	    if (!can_delete(fname,cnum,dirtype)) continue;
	    if (!sys_unlink(fname)) count++;
	    DEBUG(3,("reply_unlink : doing unlink on %s\n",fname));
	  }
	CloseDir(dirptr);
      }
  }
  
  if (count == 0) {
    if (exists)
      return(ERROR(ERRDOS,error));
    else
    {
      if((errno == ENOENT) && bad_path)
      {
        unix_ERR_class = ERRDOS;
        unix_ERR_code = ERRbadpath;
      }
      return(UNIXERROR(ERRDOS,error));
    }
  }
  
  outsize = set_message(outbuf,0,0,True);
  
  return(outsize);
}


/****************************************************************************
   reply to a readbraw (core+ protocol)
****************************************************************************/
int reply_readbraw(char *inbuf, char *outbuf)
{
  int cnum,maxcount,mincount,fnum;
  int nread = 0;
  uint32 startpos;
  char *header = outbuf;
  int ret=0;
  int fd;
  char *fname;

#ifdef USE_OPLOCKS
  /*
   * Special check if an oplock break has been issued
   * and the readraw request croses on the wire, we must
   * return a zero length response here.
   */

  if(global_oplock_break)
  {
    _smb_setlen(header,0);
    transfer_file(0,Client,0,header,4,0);
    DEBUG(5,("readbraw - oplock break finished\n"));
    return -1;
  }
#endif

  cnum = SVAL(inbuf,smb_tid);
  fnum = GETFNUM(inbuf,smb_vwv0);

  startpos = IVAL(inbuf,smb_vwv1);
  maxcount = SVAL(inbuf,smb_vwv3);
  mincount = SVAL(inbuf,smb_vwv4);

  /* ensure we don't overrun the packet size */
  maxcount = MIN(65535,maxcount);
  maxcount = MAX(mincount,maxcount);

  if (!FNUM_OK(fnum,cnum) || !Files[fnum].can_read)
    {
      DEBUG(3,("fnum %d not open in readbraw - cache prime?\n",fnum));
      _smb_setlen(header,0);
      transfer_file(0,Client,0,header,4,0);
      return(-1);
    }
  else
    {
      fd = Files[fnum].fd_ptr->fd;
      fname = Files[fnum].name;
    }


  if (!is_locked(fnum,cnum,maxcount,startpos))
    {
      int size = Files[fnum].size;
      int sizeneeded = startpos + maxcount;
	    
      if (size < sizeneeded) {
	struct stat st;
	if (fstat(Files[fnum].fd_ptr->fd,&st) == 0)
	  size = st.st_size;
	if (!Files[fnum].can_write) 
	  Files[fnum].size = size;
      }

      nread = MIN(maxcount,(int)(size - startpos));	  
    }

  if (nread < mincount)
    nread = 0;
  
  DEBUG(3,("%s readbraw fnum=%d cnum=%d start=%d max=%d min=%d nread=%d\n",
	   timestring(),
	   fnum,cnum,startpos,
	   maxcount,mincount,nread));
  
#if UNSAFE_READRAW
  {
    int predict=0;
    _smb_setlen(header,nread);

    if (!Files[fnum].can_write)
      predict = read_predict(fd,startpos,header+4,NULL,nread);

    if ((nread-predict) > 0)
      seek_file(fnum,startpos + predict);
    
    ret = transfer_file(fd,Client,nread-predict,header,4+predict,
			startpos+predict);
  }

  if (ret != nread+4)
    DEBUG(0,("ERROR: file read failure on %s at %d for %d bytes (%d)\n",
	     fname,startpos,nread,ret));

#else
  ret = read_file(fnum,header+4,startpos,nread);
  if (ret < mincount) ret = 0;

  _smb_setlen(header,ret);
  transfer_file(0,Client,0,header,4+ret,0);
#endif

  DEBUG(5,("readbraw finished\n"));
  return -1;
}


/****************************************************************************
  reply to a lockread (core+ protocol)
****************************************************************************/
int reply_lockread(char *inbuf,char *outbuf)
{
  int cnum,fnum;
  int nread = -1;
  char *data;
  int outsize = 0;
  uint32 startpos, numtoread;
  int eclass;
  uint32 ecode;
  
  cnum = SVAL(inbuf,smb_tid);
  fnum = GETFNUM(inbuf,smb_vwv0);

  CHECK_FNUM(fnum,cnum);
  CHECK_READ(fnum);
  CHECK_ERROR(fnum);

  numtoread = SVAL(inbuf,smb_vwv1);
  startpos = IVAL(inbuf,smb_vwv2);
  
  outsize = set_message(outbuf,5,3,True);
  numtoread = MIN(BUFFER_SIZE-outsize,numtoread);
  data = smb_buf(outbuf) + 3;
  
  if(!do_lock( fnum, cnum, numtoread, startpos, &eclass, &ecode))
    return (ERROR(eclass,ecode));

  nread = read_file(fnum,data,startpos,numtoread);
  
  if (nread < 0)
    return(UNIXERROR(ERRDOS,ERRnoaccess));
  
  outsize += nread;
  SSVAL(outbuf,smb_vwv0,nread);
  SSVAL(outbuf,smb_vwv5,nread+3);
  SSVAL(smb_buf(outbuf),1,nread);
  
  DEBUG(3,("%s lockread fnum=%d cnum=%d num=%d nread=%d\n",timestring(),fnum,cnum,numtoread,nread));
  
  return(outsize);
}


/****************************************************************************
  reply to a read
****************************************************************************/
int reply_read(char *inbuf,char *outbuf)
{
  int cnum,numtoread,fnum;
  int nread = 0;
  char *data;
  uint32 startpos;
  int outsize = 0;
  
  cnum = SVAL(inbuf,smb_tid);
  fnum = GETFNUM(inbuf,smb_vwv0);

  CHECK_FNUM(fnum,cnum);
  CHECK_READ(fnum);
  CHECK_ERROR(fnum);

  numtoread = SVAL(inbuf,smb_vwv1);
  startpos = IVAL(inbuf,smb_vwv2);
  
  outsize = set_message(outbuf,5,3,True);
  numtoread = MIN(BUFFER_SIZE-outsize,numtoread);
  data = smb_buf(outbuf) + 3;
  
  if (is_locked(fnum,cnum,numtoread,startpos))
    return(ERROR(ERRDOS,ERRlock));	

  if (numtoread > 0)
    nread = read_file(fnum,data,startpos,numtoread);
  
  if (nread < 0)
    return(UNIXERROR(ERRDOS,ERRnoaccess));
  
  outsize += nread;
  SSVAL(outbuf,smb_vwv0,nread);
  SSVAL(outbuf,smb_vwv5,nread+3);
  CVAL(smb_buf(outbuf),0) = 1;
  SSVAL(smb_buf(outbuf),1,nread);
  
  DEBUG(3,("%s read fnum=%d cnum=%d num=%d nread=%d\n",timestring(),fnum,cnum,numtoread,nread));
  
  return(outsize);
}


/****************************************************************************
  reply to a read and X
****************************************************************************/
int reply_read_and_X(char *inbuf,char *outbuf,int length,int bufsize)
{
  int fnum = GETFNUM(inbuf,smb_vwv2);
  uint32 smb_offs = IVAL(inbuf,smb_vwv3);
  int smb_maxcnt = SVAL(inbuf,smb_vwv5);
  int smb_mincnt = SVAL(inbuf,smb_vwv6);
  int cnum;
  int nread = -1;
  char *data;
  BOOL ok = False;

  cnum = SVAL(inbuf,smb_tid);

  CHECK_FNUM(fnum,cnum);
  CHECK_READ(fnum);
  CHECK_ERROR(fnum);

  set_message(outbuf,12,0,True);
  data = smb_buf(outbuf);

  if (is_locked(fnum,cnum,smb_maxcnt,smb_offs))
    return(ERROR(ERRDOS,ERRlock));
  nread = read_file(fnum,data,smb_offs,smb_maxcnt);
  ok = True;
  
  if (nread < 0)
    return(UNIXERROR(ERRDOS,ERRnoaccess));
  
  SSVAL(outbuf,smb_vwv5,nread);
  SSVAL(outbuf,smb_vwv6,smb_offset(data,outbuf));
  SSVAL(smb_buf(outbuf),-2,nread);
  
  DEBUG(3,("%s readX fnum=%d cnum=%d min=%d max=%d nread=%d\n",
	timestring(),fnum,cnum,
	smb_mincnt,smb_maxcnt,nread));

  chain_fnum = fnum;

  return chain_reply(inbuf,outbuf,length,bufsize);
}


/****************************************************************************
  reply to a writebraw (core+ or LANMAN1.0 protocol)
****************************************************************************/
int reply_writebraw(char *inbuf,char *outbuf)
{
  int nwritten=0;
  int total_written=0;
  int numtowrite=0;
  int cnum,fnum;
  int outsize = 0;
  long startpos;
  char *data=NULL;
  BOOL write_through;
  int tcount;

  cnum = SVAL(inbuf,smb_tid);
  fnum = GETFNUM(inbuf,smb_vwv0);

  CHECK_FNUM(fnum,cnum);
  CHECK_WRITE(fnum);
  CHECK_ERROR(fnum);
  
  tcount = IVAL(inbuf,smb_vwv1);
  startpos = IVAL(inbuf,smb_vwv3);
  write_through = BITSETW(inbuf+smb_vwv7,0);

  /* We have to deal with slightly different formats depending
     on whether we are using the core+ or lanman1.0 protocol */
  if(Protocol <= PROTOCOL_COREPLUS) {
    numtowrite = SVAL(smb_buf(inbuf),-2);
    data = smb_buf(inbuf);
  } else {
    numtowrite = SVAL(inbuf,smb_vwv10);
    data = smb_base(inbuf) + SVAL(inbuf, smb_vwv11);
  }

  /* force the error type */
  CVAL(inbuf,smb_com) = SMBwritec;
  CVAL(outbuf,smb_com) = SMBwritec;

  if (is_locked(fnum,cnum,tcount,startpos))
    return(ERROR(ERRDOS,ERRlock));

  if (seek_file(fnum,startpos) != startpos)
    DEBUG(0,("couldn't seek to %d in writebraw\n",startpos));

  if (numtowrite>0)
    nwritten = write_file(fnum,data,numtowrite);
  
  DEBUG(3,("%s writebraw1 fnum=%d cnum=%d start=%d num=%d wrote=%d sync=%d\n",
	   timestring(),fnum,cnum,startpos,numtowrite,nwritten,write_through));

  if (nwritten < numtowrite) 
    return(UNIXERROR(ERRHRD,ERRdiskfull));

  total_written = nwritten;

  /* Return a message to the redirector to tell it
     to send more bytes */
  CVAL(outbuf,smb_com) = SMBwritebraw;
  SSVALS(outbuf,smb_vwv0,-1);
  outsize = set_message(outbuf,Protocol>PROTOCOL_COREPLUS?1:0,0,True);
  send_smb(Client,outbuf);
  
  /* Now read the raw data into the buffer and write it */
  if (read_smb_length(Client,inbuf,SMB_SECONDARY_WAIT) == -1) {
    exit_server("secondary writebraw failed");
  }
  
  /* Even though this is not an smb message, smb_len
     returns the generic length of an smb message */
  numtowrite = smb_len(inbuf);

  if (tcount > nwritten+numtowrite) {
    DEBUG(3,("Client overestimated the write %d %d %d\n",
	     tcount,nwritten,numtowrite));
  }

  nwritten = transfer_file(Client,Files[fnum].fd_ptr->fd,numtowrite,NULL,0,
			   startpos+nwritten);
  total_written += nwritten;
  
  /* Set up outbuf to return the correct return */
  outsize = set_message(outbuf,1,0,True);
  CVAL(outbuf,smb_com) = SMBwritec;
  SSVAL(outbuf,smb_vwv0,total_written);

  if (nwritten < numtowrite) {
    CVAL(outbuf,smb_rcls) = ERRHRD;
    SSVAL(outbuf,smb_err,ERRdiskfull);      
  }

  if (lp_syncalways(SNUM(cnum)) || write_through)
    sync_file(fnum);

  DEBUG(3,("%s writebraw2 fnum=%d cnum=%d start=%d num=%d wrote=%d\n",
	   timestring(),fnum,cnum,startpos,numtowrite,total_written));

  /* we won't return a status if write through is not selected - this 
     follows what WfWg does */
  if (!write_through && total_written==tcount)
    return(-1);

  return(outsize);
}


/****************************************************************************
  reply to a writeunlock (core+)
****************************************************************************/
int reply_writeunlock(char *inbuf,char *outbuf)
{
  int cnum,fnum;
  int nwritten = -1;
  int outsize = 0;
  char *data;
  uint32 numtowrite,startpos;
  int eclass;
  uint32 ecode;
  
  cnum = SVAL(inbuf,smb_tid);
  fnum = GETFNUM(inbuf,smb_vwv0);

  CHECK_FNUM(fnum,cnum);
  CHECK_WRITE(fnum);
  CHECK_ERROR(fnum);

  numtowrite = SVAL(inbuf,smb_vwv1);
  startpos = IVAL(inbuf,smb_vwv2);
  data = smb_buf(inbuf) + 3;
  
  if (is_locked(fnum,cnum,numtowrite,startpos))
    return(ERROR(ERRDOS,ERRlock));

  seek_file(fnum,startpos);

  /* The special X/Open SMB protocol handling of
     zero length writes is *NOT* done for
     this call */
  if(numtowrite == 0)
    nwritten = 0;
  else
    nwritten = write_file(fnum,data,numtowrite);
  
  if (lp_syncalways(SNUM(cnum)))
    sync_file(fnum);

  if(((nwritten == 0) && (numtowrite != 0))||(nwritten < 0))
    return(UNIXERROR(ERRDOS,ERRnoaccess));

  if(!do_unlock(fnum, cnum, numtowrite, startpos, &eclass, &ecode))
    return(ERROR(eclass,ecode));

  outsize = set_message(outbuf,1,0,True);
  
  SSVAL(outbuf,smb_vwv0,nwritten);
  
  DEBUG(3,("%s writeunlock fnum=%d cnum=%d num=%d wrote=%d\n",
	   timestring(),fnum,cnum,numtowrite,nwritten));
  
  return(outsize);
}


/****************************************************************************
  reply to a write
****************************************************************************/
int reply_write(char *inbuf,char *outbuf,int dum1,int dum2)
{
  int cnum,numtowrite,fnum;
  int nwritten = -1;
  int outsize = 0;
  int startpos;
  char *data;

  dum1 = dum2 = 0;

  
  cnum = SVAL(inbuf,smb_tid);
  fnum = GETFNUM(inbuf,smb_vwv0);

  CHECK_FNUM(fnum,cnum);
  CHECK_WRITE(fnum);
  CHECK_ERROR(fnum);

  numtowrite = SVAL(inbuf,smb_vwv1);
  startpos = IVAL(inbuf,smb_vwv2);
  data = smb_buf(inbuf) + 3;
  
  if (is_locked(fnum,cnum,numtowrite,startpos))
    return(ERROR(ERRDOS,ERRlock));

  seek_file(fnum,startpos);

  /* X/Open SMB protocol says that if smb_vwv1 is
     zero then the file size should be extended or
     truncated to the size given in smb_vwv[2-3] */
  if(numtowrite == 0)
    nwritten = set_filelen(Files[fnum].fd_ptr->fd, startpos);
  else
    nwritten = write_file(fnum,data,numtowrite);
  
  if (lp_syncalways(SNUM(cnum)))
    sync_file(fnum);

  if(((nwritten == 0) && (numtowrite != 0))||(nwritten < 0))
    return(UNIXERROR(ERRDOS,ERRnoaccess));

  outsize = set_message(outbuf,1,0,True);
  
  SSVAL(outbuf,smb_vwv0,nwritten);

  if (nwritten < numtowrite) {
    CVAL(outbuf,smb_rcls) = ERRHRD;
    SSVAL(outbuf,smb_err,ERRdiskfull);      
  }
  
  DEBUG(3,("%s write fnum=%d cnum=%d num=%d wrote=%d\n",timestring(),fnum,cnum,numtowrite,nwritten));
  
  return(outsize);
}


/****************************************************************************
  reply to a write and X
****************************************************************************/
int reply_write_and_X(char *inbuf,char *outbuf,int length,int bufsize)
{
  int fnum = GETFNUM(inbuf,smb_vwv2);
  uint32 smb_offs = IVAL(inbuf,smb_vwv3);
  int smb_dsize = SVAL(inbuf,smb_vwv10);
  int smb_doff = SVAL(inbuf,smb_vwv11);
  BOOL write_through = BITSETW(inbuf+smb_vwv7,0);
  int cnum;
  int nwritten = -1;
  char *data;

  cnum = SVAL(inbuf,smb_tid);

  CHECK_FNUM(fnum,cnum);
  CHECK_WRITE(fnum);
  CHECK_ERROR(fnum);

  data = smb_base(inbuf) + smb_doff;

  if (is_locked(fnum,cnum,smb_dsize,smb_offs))
    return(ERROR(ERRDOS,ERRlock));

  seek_file(fnum,smb_offs);
  
  /* X/Open SMB protocol says that, unlike SMBwrite
     if the length is zero then NO truncation is
     done, just a write of zero. To truncate a file,
     use SMBwrite. */
  if(smb_dsize == 0)
    nwritten = 0;
  else
    nwritten = write_file(fnum,data,smb_dsize);
  
  if(((nwritten == 0) && (smb_dsize != 0))||(nwritten < 0))
    return(UNIXERROR(ERRDOS,ERRnoaccess));

  set_message(outbuf,6,0,True);
  
  SSVAL(outbuf,smb_vwv2,nwritten);
  
  if (nwritten < smb_dsize) {
    CVAL(outbuf,smb_rcls) = ERRHRD;
    SSVAL(outbuf,smb_err,ERRdiskfull);      
  }

  DEBUG(3,("%s writeX fnum=%d cnum=%d num=%d wrote=%d\n",timestring(),fnum,cnum,smb_dsize,nwritten));

  chain_fnum = fnum;

  if (lp_syncalways(SNUM(cnum)) || write_through)
    sync_file(fnum);

  return chain_reply(inbuf,outbuf,length,bufsize);
}


/****************************************************************************
  reply to a lseek
****************************************************************************/
int reply_lseek(char *inbuf,char *outbuf)
{
  int cnum,fnum;
  uint32 startpos;
  int32 res= -1;
  int mode,umode;
  int outsize = 0;
  
  cnum = SVAL(inbuf,smb_tid);
  fnum = GETFNUM(inbuf,smb_vwv0);

  CHECK_FNUM(fnum,cnum);
  CHECK_ERROR(fnum);

  mode = SVAL(inbuf,smb_vwv1) & 3;
  startpos = IVAL(inbuf,smb_vwv2);

  switch (mode & 3) 
    {
    case 0: umode = SEEK_SET; break;
    case 1: umode = SEEK_CUR; break;
    case 2: umode = SEEK_END; break;
    default:
      umode = SEEK_SET; break;
    }
  
  res = lseek(Files[fnum].fd_ptr->fd,startpos,umode);
  Files[fnum].pos = res;
  
  outsize = set_message(outbuf,2,0,True);
  SIVALS(outbuf,smb_vwv0,res);
  
  DEBUG(3,("%s lseek fnum=%d cnum=%d ofs=%d mode=%d\n",timestring(),fnum,cnum,startpos,mode));
  
  return(outsize);
}


/****************************************************************************
  reply to a flush
****************************************************************************/
int reply_flush(char *inbuf,char *outbuf)
{
  int cnum, fnum;
  int outsize = set_message(outbuf,0,0,True);

  cnum = SVAL(inbuf,smb_tid);
  fnum = GETFNUM(inbuf,smb_vwv0);

  if (fnum != 0xFFFF) {
    CHECK_FNUM(fnum,cnum);
    CHECK_ERROR(fnum);
  }

  if (fnum == 0xFFFF)
    {
      int i;
      for (i=0;i<MAX_OPEN_FILES;i++)
	if (OPEN_FNUM(i))
	  sync_file(i);
    }
  else
    sync_file(fnum);

  DEBUG(3,("%s flush fnum=%d\n",timestring(),fnum));
  return(outsize);
}


/****************************************************************************
  reply to a exit
****************************************************************************/
int reply_exit(char *inbuf,char *outbuf)
{
  int outsize = set_message(outbuf,0,0,True);
  DEBUG(3,("%s exit\n",timestring()));
  
  return(outsize);
}


/****************************************************************************
  reply to a close
****************************************************************************/
int reply_close(char *inbuf,char *outbuf)
{
  int fnum,cnum;
  int outsize = 0;
  time_t mtime;
  int32 eclass = 0, err = 0;

  outsize = set_message(outbuf,0,0,True);

  cnum = SVAL(inbuf,smb_tid);

  fnum = GETFNUM(inbuf,smb_vwv0);
  CHECK_FNUM(fnum,cnum);

  if(HAS_CACHED_ERROR(fnum)) {
    eclass = Files[fnum].wbmpx_ptr->wr_errclass;
    err = Files[fnum].wbmpx_ptr->wr_error;
  }

  mtime = make_unix_date3(inbuf+smb_vwv1);

  /* try and set the date */
  set_filetime(Files[fnum].name,mtime);

  close_file(fnum, 1);

  /* We have a cached error */
  if(eclass || err)
    return(ERROR(eclass,err));

  DEBUG(3,("%s close fd=%d fnum=%d cnum=%d (numopen=%d)\n",
	   timestring(),Files[fnum].fd_ptr->fd,fnum,cnum,
	   Connections[cnum].num_files_open));
  
  return(outsize);
}


/****************************************************************************
  reply to a writeclose (Core+ protocol)
****************************************************************************/
int reply_writeclose(char *inbuf,char *outbuf)
{
  int cnum,numtowrite,fnum;
  int nwritten = -1;
  int outsize = 0;
  int startpos;
  char *data;
  time_t mtime;
  
  cnum = SVAL(inbuf,smb_tid);
  fnum = GETFNUM(inbuf,smb_vwv0);

  CHECK_FNUM(fnum,cnum);
  CHECK_WRITE(fnum);
  CHECK_ERROR(fnum);

  numtowrite = SVAL(inbuf,smb_vwv1);
  startpos = IVAL(inbuf,smb_vwv2);
  mtime = make_unix_date3(inbuf+smb_vwv4);
  data = smb_buf(inbuf) + 1;
  
  if (is_locked(fnum,cnum,numtowrite,startpos))
    return(ERROR(ERRDOS,ERRlock));
      
  seek_file(fnum,startpos);
      
  nwritten = write_file(fnum,data,numtowrite);

  set_filetime(Files[fnum].name,mtime);
  
  close_file(fnum, 1);

  DEBUG(3,("%s writeclose fnum=%d cnum=%d num=%d wrote=%d (numopen=%d)\n",
	   timestring(),fnum,cnum,numtowrite,nwritten,
	   Connections[cnum].num_files_open));
  
  if (nwritten <= 0)
    return(UNIXERROR(ERRDOS,ERRnoaccess));
  
  outsize = set_message(outbuf,1,0,True);
  
  SSVAL(outbuf,smb_vwv0,nwritten);
  return(outsize);
}


/****************************************************************************
  reply to a lock
****************************************************************************/
int reply_lock(char *inbuf,char *outbuf)
{
  int fnum,cnum;
  int outsize = set_message(outbuf,0,0,True);
  uint32 count,offset;
  int eclass;
  uint32 ecode;

  cnum = SVAL(inbuf,smb_tid);
  fnum = GETFNUM(inbuf,smb_vwv0);

  CHECK_FNUM(fnum,cnum);
  CHECK_ERROR(fnum);

  count = IVAL(inbuf,smb_vwv1);
  offset = IVAL(inbuf,smb_vwv3);

  DEBUG(3,("%s lock fd=%d fnum=%d cnum=%d ofs=%d cnt=%d\n",timestring(),Files[fnum].fd_ptr->fd,fnum,cnum,offset,count));

  if(!do_lock( fnum, cnum, count, offset, &eclass, &ecode))
    return (ERROR(eclass,ecode));
  
  return(outsize);
}


/****************************************************************************
  reply to a unlock
****************************************************************************/
int reply_unlock(char *inbuf,char *outbuf)
{
  int fnum,cnum;
  int outsize = set_message(outbuf,0,0,True);
  uint32 count,offset;
  int eclass;
  uint32 ecode;
  
  cnum = SVAL(inbuf,smb_tid);
  fnum = GETFNUM(inbuf,smb_vwv0);

  CHECK_FNUM(fnum,cnum);
  CHECK_ERROR(fnum);

  count = IVAL(inbuf,smb_vwv1);
  offset = IVAL(inbuf,smb_vwv3);

  if(!do_unlock(fnum, cnum, count, offset, &eclass, &ecode))
    return (ERROR(eclass,ecode));

  DEBUG(3,("%s unlock fd=%d fnum=%d cnum=%d ofs=%d cnt=%d\n",timestring(),Files[fnum].fd_ptr->fd,fnum,cnum,offset,count));
  
  return(outsize);
}


/****************************************************************************
  reply to a tdis
****************************************************************************/
int reply_tdis(char *inbuf,char *outbuf)
{
  int cnum;
  int outsize = set_message(outbuf,0,0,True);
  uint16 vuid;

  cnum = SVAL(inbuf,smb_tid);
  vuid = SVAL(inbuf,smb_uid);

  if (!OPEN_CNUM(cnum)) {
    DEBUG(4,("Invalid cnum in tdis (%d)\n",cnum));
    return(ERROR(ERRSRV,ERRinvnid));
  }

  Connections[cnum].used = False;

  close_cnum(cnum,vuid);
  
  DEBUG(3,("%s tdis cnum=%d\n",timestring(),cnum));

  return outsize;
}



/****************************************************************************
  reply to a echo
****************************************************************************/
int reply_echo(char *inbuf,char *outbuf)
{
  int cnum;
  int smb_reverb = SVAL(inbuf,smb_vwv0);
  int seq_num;
  int data_len = smb_buflen(inbuf);
  int outsize = set_message(outbuf,1,data_len,True);

  cnum = SVAL(inbuf,smb_tid);

  /* According to the latest CIFS spec we shouldn't
     care what the TID is.
   */

#if 0
  if (cnum != 0xFFFF && !OPEN_CNUM(cnum))
    {
      DEBUG(4,("Invalid cnum in echo (%d)\n",cnum));
      return(ERROR(ERRSRV,ERRinvnid));
    }
#endif

  /* copy any incoming data back out */
  if (data_len > 0)
    memcpy(smb_buf(outbuf),smb_buf(inbuf),data_len);

  if (smb_reverb > 100)
    {
      DEBUG(0,("large reverb (%d)?? Setting to 100\n",smb_reverb));
      smb_reverb = 100;
    }

  for (seq_num =1 ; seq_num <= smb_reverb ; seq_num++)
    {
      SSVAL(outbuf,smb_vwv0,seq_num);

      smb_setlen(outbuf,outsize - 4);

      send_smb(Client,outbuf);
    }

  DEBUG(3,("%s echo %d times cnum=%d\n",timestring(),smb_reverb,cnum));

  return -1;
}


/****************************************************************************
  reply to a printopen
****************************************************************************/
int reply_printopen(char *inbuf,char *outbuf)
{
  pstring fname;
  pstring fname2;
  int cnum;
  int fnum = -1;
  int outsize = 0;

  *fname = *fname2 = 0;

  cnum = SVAL(inbuf,smb_tid);

  if (!CAN_PRINT(cnum))
    return(ERROR(ERRDOS,ERRnoaccess));

  {
    pstring s;
    char *p;
    pstrcpy(s,smb_buf(inbuf)+1);
    p = s;
    while (*p)
      {
	if (!(isalnum(*p) || strchr("._-",*p)))
	  *p = 'X';
	p++;
      }

    if (strlen(s) > 10) s[10] = 0;

    sprintf(fname,"%s.XXXXXX",s);  
  }

  fnum = find_free_file();
  if (fnum < 0)
    return(ERROR(ERRSRV,ERRnofids));

  strcpy(fname2,(char *)mktemp(fname));

  if (!check_name(fname2,cnum))
    return(ERROR(ERRDOS,ERRnoaccess));

  /* Open for exclusive use, write only. */
  open_file_shared(fnum,cnum,fname2,(DENY_ALL<<4)|1, 0x12, unix_mode(cnum,0), 
                   0, NULL, NULL);

  if (!Files[fnum].open)
    return(UNIXERROR(ERRDOS,ERRnoaccess));

  /* force it to be a print file */
  Files[fnum].print_file = True;
  
  outsize = set_message(outbuf,1,0,True);
  SSVAL(outbuf,smb_vwv0,fnum);
  
  DEBUG(3,("%s openprint %s fd=%d fnum=%d cnum=%d\n",timestring(),fname2,Files[fnum].fd_ptr->fd,fnum,cnum));
  
  return(outsize);
}


/****************************************************************************
  reply to a printclose
****************************************************************************/
int reply_printclose(char *inbuf,char *outbuf)
{
  int fnum,cnum;
  int outsize = set_message(outbuf,0,0,True);
  
  cnum = SVAL(inbuf,smb_tid);
  fnum = GETFNUM(inbuf,smb_vwv0);

  CHECK_FNUM(fnum,cnum);
  CHECK_ERROR(fnum);

  if (!CAN_PRINT(cnum))
    return(ERROR(ERRDOS,ERRnoaccess));
  
  close_file(fnum, 1);
  
  DEBUG(3,("%s printclose fd=%d fnum=%d cnum=%d\n",timestring(),Files[fnum].fd_ptr->fd,fnum,cnum));
  
  return(outsize);
}


/****************************************************************************
  reply to a printqueue
****************************************************************************/
int reply_printqueue(char *inbuf,char *outbuf)
{
  int cnum;
  int outsize = set_message(outbuf,2,3,True);
  int max_count = SVAL(inbuf,smb_vwv0);
  int start_index = SVAL(inbuf,smb_vwv1);
  uint16 vuid;

  cnum = SVAL(inbuf,smb_tid);
  vuid = SVAL(inbuf,smb_uid);

/* allow checking the queue for anyone */
#if 0
  if (!CAN_PRINT(cnum))
    return(ERROR(ERRDOS,ERRnoaccess));
#endif

  SSVAL(outbuf,smb_vwv0,0);
  SSVAL(outbuf,smb_vwv1,0);
  CVAL(smb_buf(outbuf),0) = 1;
  SSVAL(smb_buf(outbuf),1,0);
  
  DEBUG(3,("%s printqueue cnum=%d start_index=%d max_count=%d\n",
	timestring(),cnum,start_index,max_count));

  if (!OPEN_CNUM(cnum) || !Connections[cnum].printer)
    {
      int i;
      cnum = -1;

      for (i=0;i<MAX_CONNECTIONS;i++)
	if (CAN_PRINT(i) && Connections[i].printer)
	  cnum = i;

      if (cnum == -1)
	for (i=0;i<MAX_CONNECTIONS;i++)
	  if (OPEN_CNUM(i))
	    cnum = i;

      if (!OPEN_CNUM(cnum))
	return(ERROR(ERRSRV,ERRinvnid));

      DEBUG(5,("connection not open or not a printer, using cnum %d\n",cnum));
    }

  if (!become_user(cnum,vuid))
    return(ERROR(ERRSRV,ERRinvnid));

  {
    print_queue_struct *queue = NULL;
    char *p = smb_buf(outbuf) + 3;
    int count = get_printqueue(SNUM(cnum),cnum,&queue,NULL);
    int num_to_get = ABS(max_count);
    int first = (max_count>0?start_index:start_index+max_count+1);
    int i;

    if (first >= count)
      num_to_get = 0;
    else
      num_to_get = MIN(num_to_get,count-first);
    

    for (i=first;i<first+num_to_get;i++)
      {
	put_dos_date2(p,0,queue[i].time);
	CVAL(p,4) = (queue[i].status==LPQ_PRINTING?2:3);
	SSVAL(p,5,printjob_encode(SNUM(cnum), queue[i].job));
	SIVAL(p,7,queue[i].size);
	CVAL(p,11) = 0;
	StrnCpy(p+12,queue[i].user,16);
	p += 28;
      }

    if (count > 0)
      {
	outsize = set_message(outbuf,2,28*count+3,False);	  
	SSVAL(outbuf,smb_vwv0,count);
	SSVAL(outbuf,smb_vwv1,(max_count>0?first+count:first-1));
	CVAL(smb_buf(outbuf),0) = 1;
	SSVAL(smb_buf(outbuf),1,28*count);
      }

    if (queue) free(queue);
	  
    DEBUG(3,("%d entries returned in queue\n",count));
  }
  
  return(outsize);
}


/****************************************************************************
  reply to a printwrite
****************************************************************************/
int reply_printwrite(char *inbuf,char *outbuf)
{
  int cnum,numtowrite,fnum;
  int outsize = set_message(outbuf,0,0,True);
  char *data;
  
  cnum = SVAL(inbuf,smb_tid);

  if (!CAN_PRINT(cnum))
    return(ERROR(ERRDOS,ERRnoaccess));

  fnum = GETFNUM(inbuf,smb_vwv0);

  CHECK_FNUM(fnum,cnum);
  CHECK_WRITE(fnum);
  CHECK_ERROR(fnum);

  numtowrite = SVAL(smb_buf(inbuf),1);
  data = smb_buf(inbuf) + 3;
  
  if (write_file(fnum,data,numtowrite) != numtowrite)
    return(UNIXERROR(ERRDOS,ERRnoaccess));
  
  DEBUG(3,("%s printwrite fnum=%d cnum=%d num=%d\n",timestring(),fnum,cnum,numtowrite));
  
  return(outsize);
}


/****************************************************************************
  reply to a mkdir
****************************************************************************/
int reply_mkdir(char *inbuf,char *outbuf)
{
  pstring directory;
  int cnum;
  int outsize,ret= -1;
  BOOL bad_path = False;
 
  pstrcpy(directory,smb_buf(inbuf) + 1);
  cnum = SVAL(inbuf,smb_tid);
  unix_convert(directory,cnum,0,&bad_path);
  
  if (check_name(directory,cnum))
    ret = sys_mkdir(directory,unix_mode(cnum,aDIR));
  
  if (ret < 0)
  {
    if((errno == ENOENT) && bad_path)
    {
      unix_ERR_class = ERRDOS;
      unix_ERR_code = ERRbadpath;
    }
    return(UNIXERROR(ERRDOS,ERRnoaccess));
  }
 
  outsize = set_message(outbuf,0,0,True);
  
  DEBUG(3,("%s mkdir %s cnum=%d ret=%d\n",timestring(),directory,cnum,ret));
  
  return(outsize);
}

/****************************************************************************
Static function used by reply_rmdir to delete an entire directory
tree recursively.
****************************************************************************/
static BOOL recursive_rmdir(char *directory)
{
  char *dname = NULL;
  BOOL ret = False;
  void *dirptr = OpenDir(-1, directory, False);

  if(dirptr == NULL)
    return True;

  while((dname = ReadDirName(dirptr)))
  {
    pstring fullname;
    struct stat st;

    if((strcmp(dname, ".") == 0) || (strcmp(dname, "..")==0))
      continue;

    /* Construct the full name. */
    if(strlen(directory) + strlen(dname) + 1 >= sizeof(fullname))
    {
      errno = ENOMEM;
      ret = True;
      break;
    }
    strcpy(fullname, directory);
    strcat(fullname, "/");
    strcat(fullname, dname);

    if(sys_lstat(fullname, &st) != 0)
    {
      ret = True;
      break;
    }

    if(st.st_mode & S_IFDIR)
    {
      if(recursive_rmdir(fullname)!=0)
      {
        ret = True;
        break;
      }
      if(sys_rmdir(fullname) != 0)
      {
        ret = True;
        break;
      }
    }
    else if(sys_unlink(fullname) != 0)
    {
      ret = True;
      break;
    }
  }
  CloseDir(dirptr);
  return ret;
}

/****************************************************************************
  reply to a rmdir
****************************************************************************/
int reply_rmdir(char *inbuf,char *outbuf)
{
  pstring directory;
  int cnum;
  int outsize = 0;
  BOOL ok = False;
  BOOL bad_path = False;

  cnum = SVAL(inbuf,smb_tid);
  pstrcpy(directory,smb_buf(inbuf) + 1);
  unix_convert(directory,cnum,0,&bad_path);
  
  if (check_name(directory,cnum))
    {

      dptr_closepath(directory,SVAL(inbuf,smb_pid));
      ok = (sys_rmdir(directory) == 0);
      if(!ok && (errno == ENOTEMPTY) && lp_veto_files(SNUM(cnum)))
        {
          /* Check to see if the only thing in this directory are
             vetoed files/directories. If so then delete them and
             retry. If we fail to delete any of them (and we *don't*
             do a recursive delete) then fail the rmdir. */
          BOOL all_veto_files = True;
          char *dname;
          void *dirptr = OpenDir(cnum, directory, False);

          if(dirptr != NULL)
            {
              int dirpos = TellDir(dirptr);
	          while ((dname = ReadDirName(dirptr)))
	            {
                  if((strcmp(dname, ".") == 0) || (strcmp(dname, "..")==0))
                    continue;
                  if(!IS_VETO_PATH(cnum, dname))
                    {
                      all_veto_files = False;
                      break;
                    }
                }
              if(all_veto_files)
                {
                  SeekDir(dirptr,dirpos);
                  while ((dname = ReadDirName(dirptr)))
                    {
                      pstring fullname;
                      struct stat st;

                      if((strcmp(dname, ".") == 0) || (strcmp(dname, "..")==0))
                        continue;

                      /* Construct the full name. */
                      if(strlen(directory) + strlen(dname) + 1 >= sizeof(fullname))
                        {
                          errno = ENOMEM;
                          break;
                        }
                      pstrcpy(fullname, directory);
                      strcat(fullname, "/");
                      strcat(fullname, dname);
                      
                      if(sys_lstat(fullname, &st) != 0)
                        break;
                      if(st.st_mode & S_IFDIR)
                      {
                        if(lp_recursive_veto_delete(SNUM(cnum)))
                        {
                          if(recursive_rmdir(fullname) != 0)
                            break;
                        }
                        if(sys_rmdir(fullname) != 0)
                          break;
                      }
                      else if(sys_unlink(fullname) != 0)
                        break;
                    }
                  CloseDir(dirptr);
                  /* Retry the rmdir */
                  ok = (sys_rmdir(directory) == 0);
                }
              else
                CloseDir(dirptr);
            }
          else
            errno = ENOTEMPTY;
         }
          
      if (!ok)
        DEBUG(3,("couldn't remove directory %s : %s\n",
		 directory,strerror(errno)));
    }
  
  if (!ok)
  {
    if((errno == ENOENT) && bad_path)
    {
      unix_ERR_class = ERRDOS;
      unix_ERR_code = ERRbadpath;
    }
    return(UNIXERROR(ERRDOS,ERRbadpath));
  }
 
  outsize = set_message(outbuf,0,0,True);
  
  DEBUG(3,("%s rmdir %s\n",timestring(),directory));
  
  return(outsize);
}


/*******************************************************************
resolve wildcards in a filename rename
********************************************************************/
static BOOL resolve_wildcards(char *name1,char *name2)
{
  fstring root1,root2;
  fstring ext1,ext2;
  char *p,*p2;

  name1 = strrchr(name1,'/');
  name2 = strrchr(name2,'/');

  if (!name1 || !name2) return(False);
  
  fstrcpy(root1,name1);
  fstrcpy(root2,name2);
  p = strrchr(root1,'.');
  if (p) {
    *p = 0;
    fstrcpy(ext1,p+1);
  } else {
    fstrcpy(ext1,"");    
  }
  p = strrchr(root2,'.');
  if (p) {
    *p = 0;
    fstrcpy(ext2,p+1);
  } else {
    fstrcpy(ext2,"");    
  }

  p = root1;
  p2 = root2;
  while (*p2) {
    if (*p2 == '?') {
      *p2 = *p;
      p2++;
    } else {
      p2++;
    }
    if (*p) p++;
  }

  p = ext1;
  p2 = ext2;
  while (*p2) {
    if (*p2 == '?') {
      *p2 = *p;
      p2++;
    } else {
      p2++;
    }
    if (*p) p++;
  }

  strcpy(name2,root2);
  if (ext2[0]) {
    strcat(name2,".");
    strcat(name2,ext2);
  }

  return(True);
}

/*******************************************************************
check if a user is allowed to rename a file
********************************************************************/
static BOOL can_rename(char *fname,int cnum)
{
  struct stat sbuf;

  if (!CAN_WRITE(cnum)) return(False);

  if (sys_lstat(fname,&sbuf) != 0) return(False);
  if (!check_file_sharing(cnum,fname)) return(False);

  return(True);
}

/****************************************************************************
  reply to a mv
****************************************************************************/
int reply_mv(char *inbuf,char *outbuf)
{
  int outsize = 0;
  pstring name;
  int cnum;
  pstring directory;
  pstring mask,newname;
  pstring newname_last_component;
  char *p;
  int count=0;
  int error = ERRnoaccess;
  BOOL has_wild;
  BOOL exists=False;
  BOOL bad_path1 = False;
  BOOL bad_path2 = False;

  *directory = *mask = 0;

  cnum = SVAL(inbuf,smb_tid);
  
  pstrcpy(name,smb_buf(inbuf) + 1);
  pstrcpy(newname,smb_buf(inbuf) + 3 + strlen(name));
   
  DEBUG(3,("reply_mv : %s -> %s\n",name,newname));
   
  unix_convert(name,cnum,0,&bad_path1);
  unix_convert(newname,cnum,newname_last_component,&bad_path2);

  /*
   * Split the old name into directory and last component
   * strings. Note that unix_convert may have stripped off a 
   * leading ./ from both name and newname if the rename is 
   * at the root of the share. We need to make sure either both
   * name and newname contain a / character or neither of them do
   * as this is checked in resolve_wildcards().
   */

  p = strrchr(name,'/');
  if (!p) {
    strcpy(directory,".");
    strcpy(mask,name);
  } else {
    *p = 0;
    strcpy(directory,name);
    strcpy(mask,p+1);
    *p = '/'; /* Replace needed for exceptional test below. */
  }

  if (is_mangled(mask))
    check_mangled_stack(mask);

  has_wild = strchr(mask,'*') || strchr(mask,'?');

  if (!has_wild) {
    BOOL is_short_name = is_8_3(name, True);

    /* Add a terminating '/' to the directory name. */
    strcat(directory,"/");
    strcat(directory,mask);

    /* Ensure newname contains a '/' also */
    if(strrchr(newname,'/') == 0) {
      pstring tmpstr;

      strcpy(tmpstr, "./");
      strcat(tmpstr, newname);
      strcpy(newname, tmpstr);
    }
  
    DEBUG(3,("reply_mv : case_sensitive = %d, case_preserve = %d, short case preserve = %d, directory = %s, newname = %s, newname_last_component = %s, is_8_3 = %d\n", 
            case_sensitive, case_preserve, short_case_preserve, directory, 
            newname, newname_last_component, is_short_name));

    /*
     * Check for special case with case preserving and not
     * case sensitive, if directory and newname are identical,
     * and the old last component differs from the original
     * last component only by case, then we should allow
     * the rename (user is trying to change the case of the
     * filename).
     */
    if((case_sensitive == False) && ( ((case_preserve == True) && (is_short_name == False)) || 
            ((short_case_preserve == True) && (is_short_name == True))) &&
       strcsequal(directory, newname)) {
      pstring newname_modified_last_component;

      /*
       * Get the last component of the modified name.
       * Note that we guarantee that newname contains a '/'
       * character above.
       */
      p = strrchr(newname,'/');
      strcpy(newname_modified_last_component,p+1);

      if(strcsequal(newname_modified_last_component, 
		    newname_last_component) == False) {
	/*
	 * Replace the modified last component with
	 * the original.
	 */
        strcpy(p+1, newname_last_component);
      }
    }

    if (resolve_wildcards(directory,newname) && 
	can_rename(directory,cnum) && 
	!file_exist(newname,NULL) &&
	!sys_rename(directory,newname)) count++;

    DEBUG(3,("reply_mv : %s doing rename on %s -> %s\n",(count != 0) ? "succeeded" : "failed",
                         directory,newname));

    if (!count) exists = file_exist(directory,NULL);
    if (!count && exists && file_exist(newname,NULL)) {
      exists = True;
      error = 183;
    }
  } else {
    void *dirptr = NULL;
    char *dname;
    pstring destname;

    if (check_name(directory,cnum))
      dirptr = OpenDir(cnum, directory, True);

    if (dirptr)
      {
	error = ERRbadfile;

	if (strequal(mask,"????????.???"))
	  strcpy(mask,"*");

	while ((dname = ReadDirName(dirptr)))
	  {
	    pstring fname;
	    pstrcpy(fname,dname);
	    
	    if(!mask_match(fname, mask, case_sensitive, False)) continue;

	    error = ERRnoaccess;
	    sprintf(fname,"%s/%s",directory,dname);
	    if (!can_rename(fname,cnum)) continue;
	    pstrcpy(destname,newname);

	    if (!resolve_wildcards(fname,destname)) continue;

	    if (file_exist(destname,NULL)) {
	      error = 183;
	      continue;
	    }
	    if (!sys_rename(fname,destname)) count++;
	    DEBUG(3,("reply_mv : doing rename on %s -> %s\n",fname,destname));
	  }
	CloseDir(dirptr);
      }
  }
  
  if (count == 0) {
    if (exists)
      return(ERROR(ERRDOS,error));
    else
    {
      if((errno == ENOENT) && (bad_path1 || bad_path2))
      {
        unix_ERR_class = ERRDOS;
        unix_ERR_code = ERRbadpath;
      }
      return(UNIXERROR(ERRDOS,error));
    }
  }
  
  outsize = set_message(outbuf,0,0,True);
  
  return(outsize);
}

/*******************************************************************
  copy a file as part of a reply_copy
  ******************************************************************/
static BOOL copy_file(char *src,char *dest1,int cnum,int ofun,
		      int count,BOOL target_is_directory)
{
  int Access,action;
  struct stat st;
  int ret=0;
  int fnum1,fnum2;
  pstring dest;
  
  pstrcpy(dest,dest1);
  if (target_is_directory) {
    char *p = strrchr(src,'/');
    if (p) 
      p++;
    else
      p = src;
    strcat(dest,"/");
    strcat(dest,p);
  }

  if (!file_exist(src,&st)) return(False);

  fnum1 = find_free_file();
  if (fnum1<0) return(False);
  open_file_shared(fnum1,cnum,src,(DENY_NONE<<4),
		   1,0,0,&Access,&action);

  if (!Files[fnum1].open) return(False);

  if (!target_is_directory && count)
    ofun = 1;

  fnum2 = find_free_file();
  if (fnum2<0) {
    close_file(fnum1, 0);
    return(False);
  }
  open_file_shared(fnum2,cnum,dest,(DENY_NONE<<4)|1,
		   ofun,st.st_mode,0,&Access,&action);

  if (!Files[fnum2].open) {
    close_file(fnum1, 0);
    return(False);
  }

  if ((ofun&3) == 1) {
    lseek(Files[fnum2].fd_ptr->fd,0,SEEK_END);
  }
  
  if (st.st_size)
    ret = transfer_file(Files[fnum1].fd_ptr->fd,Files[fnum2].fd_ptr->fd,st.st_size,NULL,0,0);

  close_file(fnum1, 0);
  close_file(fnum2, 0);

  return(ret == st.st_size);
}



/****************************************************************************
  reply to a file copy.
  ****************************************************************************/
int reply_copy(char *inbuf,char *outbuf)
{
  int outsize = 0;
  pstring name;
  int cnum;
  pstring directory;
  pstring mask,newname;
  char *p;
  int count=0;
  int error = ERRnoaccess;
  BOOL has_wild;
  BOOL exists=False;
  int tid2 = SVAL(inbuf,smb_vwv0);
  int ofun = SVAL(inbuf,smb_vwv1);
  int flags = SVAL(inbuf,smb_vwv2);
  BOOL target_is_directory=False;
  BOOL bad_path1 = False;
  BOOL bad_path2 = False;

  *directory = *mask = 0;

  cnum = SVAL(inbuf,smb_tid);
  
  pstrcpy(name,smb_buf(inbuf));
  pstrcpy(newname,smb_buf(inbuf) + 1 + strlen(name));
   
  DEBUG(3,("reply_copy : %s -> %s\n",name,newname));
   
  if (tid2 != cnum) {
    /* can't currently handle inter share copies XXXX */
    DEBUG(3,("Rejecting inter-share copy\n"));
    return(ERROR(ERRSRV,ERRinvdevice));
  }

  unix_convert(name,cnum,0,&bad_path1);
  unix_convert(newname,cnum,0,&bad_path2);

  target_is_directory = directory_exist(newname,NULL);

  if ((flags&1) && target_is_directory) {
    return(ERROR(ERRDOS,ERRbadfile));
  }

  if ((flags&2) && !target_is_directory) {
    return(ERROR(ERRDOS,ERRbadpath));
  }

  if ((flags&(1<<5)) && directory_exist(name,NULL)) {
    /* wants a tree copy! XXXX */
    DEBUG(3,("Rejecting tree copy\n"));
    return(ERROR(ERRSRV,ERRerror));    
  }

  p = strrchr(name,'/');
  if (!p) {
    strcpy(directory,"./");
    strcpy(mask,name);
  } else {
    *p = 0;
    strcpy(directory,name);
    strcpy(mask,p+1);
  }

  if (is_mangled(mask))
    check_mangled_stack(mask);

  has_wild = strchr(mask,'*') || strchr(mask,'?');

  if (!has_wild) {
    strcat(directory,"/");
    strcat(directory,mask);
    if (resolve_wildcards(directory,newname) && 
	copy_file(directory,newname,cnum,ofun,
		  count,target_is_directory)) count++;
    if (!count) exists = file_exist(directory,NULL);
  } else {
    void *dirptr = NULL;
    char *dname;
    pstring destname;

    if (check_name(directory,cnum))
      dirptr = OpenDir(cnum, directory, True);

    if (dirptr)
      {
	error = ERRbadfile;

	if (strequal(mask,"????????.???"))
	  strcpy(mask,"*");

	while ((dname = ReadDirName(dirptr)))
	  {
	    pstring fname;
	    pstrcpy(fname,dname);
	    
	    if(!mask_match(fname, mask, case_sensitive, False)) continue;

	    error = ERRnoaccess;
	    sprintf(fname,"%s/%s",directory,dname);
	    strcpy(destname,newname);
	    if (resolve_wildcards(fname,destname) && 
		copy_file(directory,newname,cnum,ofun,
			  count,target_is_directory)) count++;
	    DEBUG(3,("reply_copy : doing copy on %s -> %s\n",fname,destname));
	  }
	CloseDir(dirptr);
      }
  }
  
  if (count == 0) {
    if (exists)
      return(ERROR(ERRDOS,error));
    else
    {
      if((errno == ENOENT) && (bad_path1 || bad_path2))
      {
        unix_ERR_class = ERRDOS;
        unix_ERR_code = ERRbadpath;
      }
      return(UNIXERROR(ERRDOS,error));
    }
  }
  
  outsize = set_message(outbuf,1,0,True);
  SSVAL(outbuf,smb_vwv0,count);

  return(outsize);
}



/****************************************************************************
  reply to a setdir
****************************************************************************/
int reply_setdir(char *inbuf,char *outbuf)
{
  int cnum,snum;
  int outsize = 0;
  BOOL ok = False;
  pstring newdir;
  
  cnum = SVAL(inbuf,smb_tid);
  
  snum = Connections[cnum].service;
  if (!CAN_SETDIR(snum))
    return(ERROR(ERRDOS,ERRnoaccess));
  
  pstrcpy(newdir,smb_buf(inbuf) + 1);
  strlower(newdir);
  
  if (strlen(newdir) == 0)
    ok = True;
  else
    {
      ok = directory_exist(newdir,NULL);
      if (ok)
	string_set(&Connections[cnum].connectpath,newdir);
    }
  
  if (!ok)
    return(ERROR(ERRDOS,ERRbadpath));
  
  outsize = set_message(outbuf,0,0,True);
  CVAL(outbuf,smb_reh) = CVAL(inbuf,smb_reh);
  
  DEBUG(3,("%s setdir %s cnum=%d\n",timestring(),newdir,cnum));
  
  return(outsize);
}


/****************************************************************************
  reply to a lockingX request
****************************************************************************/
int reply_lockingX(char *inbuf,char *outbuf,int length,int bufsize)
{
  int fnum = GETFNUM(inbuf,smb_vwv2);
  unsigned char locktype = CVAL(inbuf,smb_vwv3);
#if 0
  unsigned char oplocklevel = CVAL(inbuf,smb_vwv3+1);
#endif /* USE_OPLOCKS */
  uint16 num_ulocks = SVAL(inbuf,smb_vwv6);
  uint16 num_locks = SVAL(inbuf,smb_vwv7);
  uint32 count, offset;

  int cnum;
  int i;
  char *data;
  uint32 ecode=0, dummy2;
  int eclass=0, dummy1;

  cnum = SVAL(inbuf,smb_tid);

  CHECK_FNUM(fnum,cnum);
  CHECK_ERROR(fnum);

  data = smb_buf(inbuf);

#ifdef USE_OPLOCKS
  /* Check if this is an oplock break on a file
     we have granted an oplock on.
   */
  if((locktype == LOCKING_ANDX_OPLOCK_RELEASE) && 
     (num_ulocks == 0) && (num_locks == 0) &&
     (CVAL(inbuf,smb_vwv0) == 0xFF))
  {
    share_lock_token token;
    files_struct *fsp = &Files[fnum];
    uint32 dev = fsp->fd_ptr->dev;
    uint32 inode = fsp->fd_ptr->inode;

    DEBUG(5,("reply_lockingX: oplock break reply from client for fnum = %d\n",
              fnum));
    /*
     * Make sure we have granted an oplock on this file.
     */
    if(!fsp->granted_oplock)
    {
      DEBUG(0,("reply_lockingX: Error : oplock break from client for fnum = %d and \
no oplock granted on this file.\n", fnum));
      return ERROR(ERRDOS,ERRlock);
    }

    /* Remove the oplock flag from the sharemode. */
    lock_share_entry(fsp->cnum, dev, inode, &token);
    if(remove_share_oplock( fnum, token)==False)
    {
      DEBUG(0,("reply_lockingX: failed to remove share oplock for fnum %d, \
dev = %x, inode = %x\n", fnum, dev, inode));
      unlock_share_entry(fsp->cnum, dev, inode, token);
      return -1;
    }
    unlock_share_entry(fsp->cnum, dev, inode, token);

    /* Clear the granted flag and return. */

    fsp->granted_oplock = False;
    return -1;
  }
#endif /* USE_OPLOCKS */

  /* Data now points at the beginning of the list
     of smb_unlkrng structs */
  for(i = 0; i < (int)num_ulocks; i++) {
    count = IVAL(data,SMB_LKLEN_OFFSET(i));
    offset = IVAL(data,SMB_LKOFF_OFFSET(i));
    if(!do_unlock(fnum,cnum,count,offset,&eclass, &ecode))
      return ERROR(eclass,ecode);
  }

  /* Now do any requested locks */
  data += 10*num_ulocks;
  /* Data now points at the beginning of the list
     of smb_lkrng structs */
  for(i = 0; i < (int)num_locks; i++) {
    count = IVAL(data,SMB_LKLEN_OFFSET(i)); 
    offset = IVAL(data,SMB_LKOFF_OFFSET(i)); 
    if(!do_lock(fnum,cnum,count,offset, &eclass, &ecode))
      break;
  }

  /* If any of the above locks failed, then we must unlock
     all of the previous locks (X/Open spec). */
  if(i != num_locks && num_locks != 0) {
    for(; i >= 0; i--) {
      count = IVAL(data,SMB_LKLEN_OFFSET(i));  
      offset = IVAL(data,SMB_LKOFF_OFFSET(i)); 
      do_unlock(fnum,cnum,count,offset,&dummy1,&dummy2);
    }
    return ERROR(eclass,ecode);
  }

  set_message(outbuf,2,0,True);
  
  DEBUG(3,("%s lockingX fnum=%d cnum=%d type=%d num_locks=%d num_ulocks=%d\n",
	timestring(),fnum,cnum,(unsigned int)locktype,num_locks,num_ulocks));

  chain_fnum = fnum;

  return chain_reply(inbuf,outbuf,length,bufsize);
}


/****************************************************************************
  reply to a SMBreadbmpx (read block multiplex) request
****************************************************************************/
int reply_readbmpx(char *inbuf,char *outbuf,int length,int bufsize)
{
  int cnum,fnum;
  int nread = -1;
  int total_read;
  char *data;
  uint32 startpos;
  int outsize, mincount, maxcount;
  int max_per_packet;
  int tcount;
  int pad;

  /* this function doesn't seem to work - disable by default */
  if (!lp_readbmpx())
    return(ERROR(ERRSRV,ERRuseSTD));

  outsize = set_message(outbuf,8,0,True);

  cnum = SVAL(inbuf,smb_tid);
  fnum = GETFNUM(inbuf,smb_vwv0);

  CHECK_FNUM(fnum,cnum);
  CHECK_READ(fnum);
  CHECK_ERROR(fnum);

  startpos = IVAL(inbuf,smb_vwv1);
  maxcount = SVAL(inbuf,smb_vwv3);
  mincount = SVAL(inbuf,smb_vwv4);

  data = smb_buf(outbuf);
  pad = ((long)data)%4;
  if (pad) pad = 4 - pad;
  data += pad;

  max_per_packet = bufsize-(outsize+pad);
  tcount = maxcount;
  total_read = 0;

  if (is_locked(fnum,cnum,maxcount,startpos))
    return(ERROR(ERRDOS,ERRlock));
	
  do
    {
      int N = MIN(max_per_packet,tcount-total_read);
  
      nread = read_file(fnum,data,startpos,N);

      if (nread <= 0) nread = 0;

      if (nread < N)
	tcount = total_read + nread;

      set_message(outbuf,8,nread,False);
      SIVAL(outbuf,smb_vwv0,startpos);
      SSVAL(outbuf,smb_vwv2,tcount);
      SSVAL(outbuf,smb_vwv6,nread);
      SSVAL(outbuf,smb_vwv7,smb_offset(data,outbuf));

      send_smb(Client,outbuf);

      total_read += nread;
      startpos += nread;
    }
  while (total_read < tcount);

  return(-1);
}


/****************************************************************************
  reply to a SMBwritebmpx (write block multiplex primary) request
****************************************************************************/
int reply_writebmpx(char *inbuf,char *outbuf)
{
  int cnum,numtowrite,fnum;
  int nwritten = -1;
  int outsize = 0;
  uint32 startpos;
  int tcount, write_through, smb_doff;
  char *data;
  
  cnum = SVAL(inbuf,smb_tid);
  fnum = GETFNUM(inbuf,smb_vwv0);

  CHECK_FNUM(fnum,cnum);
  CHECK_WRITE(fnum);
  CHECK_ERROR(fnum);

  tcount = SVAL(inbuf,smb_vwv1);
  startpos = IVAL(inbuf,smb_vwv3);
  write_through = BITSETW(inbuf+smb_vwv7,0);
  numtowrite = SVAL(inbuf,smb_vwv10);
  smb_doff = SVAL(inbuf,smb_vwv11);

  data = smb_base(inbuf) + smb_doff;

  /* If this fails we need to send an SMBwriteC response,
     not an SMBwritebmpx - set this up now so we don't forget */
  CVAL(outbuf,smb_com) = SMBwritec;

  if (is_locked(fnum,cnum,tcount,startpos))
    return(ERROR(ERRDOS,ERRlock));

  seek_file(fnum,startpos);
  nwritten = write_file(fnum,data,numtowrite);

  if(lp_syncalways(SNUM(cnum)) || write_through)
    sync_file(fnum);
  
  if(nwritten < numtowrite)
    return(UNIXERROR(ERRHRD,ERRdiskfull));

  /* If the maximum to be written to this file
     is greater than what we just wrote then set
     up a secondary struct to be attached to this
     fd, we will use this to cache error messages etc. */
  if(tcount > nwritten) 
    {
      write_bmpx_struct *wbms;
      if(Files[fnum].wbmpx_ptr != NULL)
	wbms = Files[fnum].wbmpx_ptr; /* Use an existing struct */
      else
	wbms = (write_bmpx_struct *)malloc(sizeof(write_bmpx_struct));
      if(!wbms)
	{
	  DEBUG(0,("Out of memory in reply_readmpx\n"));
	  return(ERROR(ERRSRV,ERRnoresource));
	}
      wbms->wr_mode = write_through;
      wbms->wr_discard = False; /* No errors yet */
      wbms->wr_total_written = nwritten;
      wbms->wr_errclass = 0;
      wbms->wr_error = 0;
      Files[fnum].wbmpx_ptr = wbms;
    }

  /* We are returning successfully, set the message type back to
     SMBwritebmpx */
  CVAL(outbuf,smb_com) = SMBwriteBmpx;
  
  outsize = set_message(outbuf,1,0,True);
  
  SSVALS(outbuf,smb_vwv0,-1); /* We don't support smb_remaining */
  
  DEBUG(3,("%s writebmpx fnum=%d cnum=%d num=%d wrote=%d\n",
	timestring(),fnum,cnum,numtowrite,nwritten));
  
  if (write_through && tcount==nwritten) {
    /* we need to send both a primary and a secondary response */
    smb_setlen(outbuf,outsize - 4);
    send_smb(Client,outbuf);

    /* now the secondary */
    outsize = set_message(outbuf,1,0,True);
    CVAL(outbuf,smb_com) = SMBwritec;
    SSVAL(outbuf,smb_vwv0,nwritten);
  }

  return(outsize);
}


/****************************************************************************
  reply to a SMBwritebs (write block multiplex secondary) request
****************************************************************************/
int reply_writebs(char *inbuf,char *outbuf)
{
  int cnum,numtowrite,fnum;
  int nwritten = -1;
  int outsize = 0;
  int32 startpos;
  int tcount, write_through, smb_doff;
  char *data;
  write_bmpx_struct *wbms;
  BOOL send_response = False;
  
  cnum = SVAL(inbuf,smb_tid);
  fnum = GETFNUM(inbuf,smb_vwv0);
  CHECK_FNUM(fnum,cnum);
  CHECK_WRITE(fnum);

  tcount = SVAL(inbuf,smb_vwv1);
  startpos = IVAL(inbuf,smb_vwv2);
  numtowrite = SVAL(inbuf,smb_vwv6);
  smb_doff = SVAL(inbuf,smb_vwv7);

  data = smb_base(inbuf) + smb_doff;

  /* We need to send an SMBwriteC response, not an SMBwritebs */
  CVAL(outbuf,smb_com) = SMBwritec;

  /* This fd should have an auxiliary struct attached,
     check that it does */
  wbms = Files[fnum].wbmpx_ptr;
  if(!wbms) return(-1);

  /* If write through is set we can return errors, else we must
     cache them */
  write_through = wbms->wr_mode;

  /* Check for an earlier error */
  if(wbms->wr_discard)
    return -1; /* Just discard the packet */

  seek_file(fnum,startpos);
  nwritten = write_file(fnum,data,numtowrite);

  if(lp_syncalways(SNUM(cnum)) || write_through)
    sync_file(fnum);
  
  if (nwritten < numtowrite)
    {
      if(write_through)	{
	/* We are returning an error - we can delete the aux struct */
	if (wbms) free((char *)wbms);
	Files[fnum].wbmpx_ptr = NULL;
	return(ERROR(ERRHRD,ERRdiskfull));
      }
      return(CACHE_ERROR(wbms,ERRHRD,ERRdiskfull));
    }

  /* Increment the total written, if this matches tcount
     we can discard the auxiliary struct (hurrah !) and return a writeC */
  wbms->wr_total_written += nwritten;
  if(wbms->wr_total_written >= tcount)
    {
      if (write_through) {
	outsize = set_message(outbuf,1,0,True);
	SSVAL(outbuf,smb_vwv0,wbms->wr_total_written);    
	send_response = True;
      }

      free((char *)wbms);
      Files[fnum].wbmpx_ptr = NULL;
    }

  if(send_response)
    return(outsize);

  return(-1);
}


/****************************************************************************
  reply to a SMBsetattrE
****************************************************************************/
int reply_setattrE(char *inbuf,char *outbuf)
{
  int cnum,fnum;
  struct utimbuf unix_times;
  int outsize = 0;

  outsize = set_message(outbuf,0,0,True);

  cnum = SVAL(inbuf,smb_tid);
  fnum = GETFNUM(inbuf,smb_vwv0);

  CHECK_FNUM(fnum,cnum);
  CHECK_ERROR(fnum);

  /* Convert the DOS times into unix times. Ignore create
     time as UNIX can't set this.
     */
  unix_times.actime = make_unix_date2(inbuf+smb_vwv3);
  unix_times.modtime = make_unix_date2(inbuf+smb_vwv5);
  
  /* 
   * Patch from Ray Frush <frush@engr.colostate.edu>
   * Sometimes times are sent as zero - ignore them.
   */

  if ((unix_times.actime == 0) && (unix_times.modtime == 0)) 
  {
    /* Ignore request */
    DEBUG(3,("%s reply_setattrE fnum=%d cnum=%d ignoring zero request - \
not setting timestamps of 0\n",
          timestring(), fnum,cnum,unix_times.actime,unix_times.modtime));
    return(outsize);
  }
  else if ((unix_times.actime != 0) && (unix_times.modtime == 0)) 
  {
    /* set modify time = to access time if modify time was 0 */
    unix_times.modtime = unix_times.actime;
  }

  /* Set the date on this file */
  if(sys_utime(Files[fnum].name, &unix_times))
    return(ERROR(ERRDOS,ERRnoaccess));
  
  DEBUG(3,("%s reply_setattrE fnum=%d cnum=%d actime=%d modtime=%d\n",
    timestring(), fnum,cnum,unix_times.actime,unix_times.modtime));

  return(outsize);
}


/****************************************************************************
  reply to a SMBgetattrE
****************************************************************************/
int reply_getattrE(char *inbuf,char *outbuf)
{
  int cnum,fnum;
  struct stat sbuf;
  int outsize = 0;
  int mode;

  outsize = set_message(outbuf,11,0,True);

  cnum = SVAL(inbuf,smb_tid);
  fnum = GETFNUM(inbuf,smb_vwv0);

  CHECK_FNUM(fnum,cnum);
  CHECK_ERROR(fnum);

  /* Do an fstat on this file */
  if(fstat(Files[fnum].fd_ptr->fd, &sbuf))
    return(UNIXERROR(ERRDOS,ERRnoaccess));
  
  mode = dos_mode(cnum,Files[fnum].name,&sbuf);
  
  /* Convert the times into dos times. Set create
     date to be last modify date as UNIX doesn't save
     this */
  put_dos_date2(outbuf,smb_vwv0,sbuf.st_mtime);
  put_dos_date2(outbuf,smb_vwv2,sbuf.st_atime);
  put_dos_date2(outbuf,smb_vwv4,sbuf.st_mtime);
  if (mode & aDIR)
    {
      SIVAL(outbuf,smb_vwv6,0);
      SIVAL(outbuf,smb_vwv8,0);
    }
  else
    {
      SIVAL(outbuf,smb_vwv6,sbuf.st_size);
      SIVAL(outbuf,smb_vwv8,ROUNDUP(sbuf.st_size,1024));
    }
  SSVAL(outbuf,smb_vwv10, mode);
  
  DEBUG(3,("%s reply_getattrE fnum=%d cnum=%d\n",timestring(),fnum,cnum));
  
  return(outsize);
}<|MERGE_RESOLUTION|>--- conflicted
+++ resolved
@@ -42,7 +42,6 @@
 extern pstring sesssetup_user;
 extern fstring myworkgroup;
 extern int Client;
-extern int global_oplock_break;
 
 /* this macro should always be used to extract an fnum (smb_fid) from
 a packet to ensure chaining works correctly */
@@ -51,8 +50,6 @@
 
 /****************************************************************************
 report a possible attack via the password buffer overflow bug
-<<<<<<< HEAD
-=======
 ****************************************************************************/
 static void overflow_attack(int len)
 {
@@ -65,37 +62,21 @@
 
 /****************************************************************************
   reply to an special message 
->>>>>>> a173a149
-****************************************************************************/
-static void overflow_attack(int len)
-{
-	DEBUG(0,("ERROR: Invalid password length %d\n", len));
-	DEBUG(0,("your machine may be under attack by a user exploiting an old bug\n"));
-	DEBUG(0,("Attack was from IP=%s\n", client_addr()));
-	exit_server("possible attack");
-}
-
-
-<<<<<<< HEAD
-/****************************************************************************
-  reply to an special message 
 ****************************************************************************/
 int reply_special(char *inbuf,char *outbuf)
 {
-	int outsize = 4;
-	int msg_type = CVAL(inbuf,0);
-	int msg_flags = CVAL(inbuf,1);
-	pstring name1,name2;
-	extern fstring remote_machine;
-	extern fstring local_machine;
-	char *p;
-	
-	*name1 = *name2 = 0;
-	
-	smb_setlen(outbuf,0);
-	
-=======
->>>>>>> a173a149
+  int outsize = 4;
+  int msg_type = CVAL(inbuf,0);
+  int msg_flags = CVAL(inbuf,1);
+  pstring name1,name2;
+  extern fstring remote_machine;
+  extern fstring local_machine;
+  char *p;
+
+  *name1 = *name2 = 0;
+
+  smb_setlen(outbuf,0);
+
 	switch (msg_type) {
     case 0x81: /* session request */
       CVAL(outbuf,0) = 0x82;
@@ -140,17 +121,6 @@
 		DEBUG(0,("Unexpected session response\n"));
 		break;
 		
-<<<<<<< HEAD
-	case 0x85: /* session keepalive */
-	default:
-		return(0);
-	}
-	
-	DEBUG(5,("%s init msg_type=0x%x msg_flags=0x%x\n",
-		 timestring(),msg_type,msg_flags));
-	
-	return(outsize);
-=======
     case 0x85: /* session keepalive */
     default:
       return(0);
@@ -160,7 +130,6 @@
 		 timestring(),msg_type,msg_flags));
   
   return(outsize);
->>>>>>> a173a149
 }
 
 
@@ -282,11 +251,7 @@
   if ((SVAL(inbuf,smb_vwv2) & 0x1) != 0)
     close_cnum(SVAL(inbuf,smb_tid),vuid);
 
-<<<<<<< HEAD
-  if (passlen > MAX_PASSWORD_LENGTH) {
-=======
   if (passlen > MAX_PASS_LEN) {
->>>>>>> a173a149
 	  overflow_attack(passlen);
   }
   
@@ -422,11 +387,7 @@
 
   if (Protocol < PROTOCOL_NT1) {
     smb_apasslen = SVAL(inbuf,smb_vwv7);
-<<<<<<< HEAD
-    if (smb_apasslen > MAX_PASSWORD_LENGTH)
-=======
     if (smb_apasslen > MAX_PASS_LEN)
->>>>>>> a173a149
     {
 	    overflow_attack(smb_apasslen);
     }
@@ -461,21 +422,12 @@
     if (passlen1 != 24 && passlen2 != 24)
       doencrypt = False;
 
-<<<<<<< HEAD
-    if (passlen1 > MAX_PASSWORD_LENGTH) {
-	    overflow_attack(passlen1);
-    }
-
-    passlen1 = MIN(passlen1, MAX_PASSWORD_LENGTH);
-    passlen2 = MIN(passlen2, MAX_PASSWORD_LENGTH);
-=======
     if (passlen1 > MAX_PASS_LEN) {
 	    overflow_attack(passlen1);
     }
 
     passlen1 = MIN(passlen1, MAX_PASS_LEN);
     passlen2 = MIN(passlen2, MAX_PASS_LEN);
->>>>>>> a173a149
 
     if(doencrypt) {
       /* Save the lanman2 password and the NT md4 password. */
@@ -646,11 +598,7 @@
   if (!done_sesssetup)
     max_send = MIN(max_send,smb_bufsize);
 
-<<<<<<< HEAD
-  DEBUG(6,("Client requested max send size of %d\n", max_send));
-=======
   DEBUG(5,(" Client requested max send size of %d\n", max_send));
->>>>>>> a173a149
 
   done_sesssetup = True;
 
@@ -691,15 +639,6 @@
       unix_ERR_class = ERRDOS;
       unix_ERR_code = ERRbadpath;
     }
-
-    /* Ugly - NT specific hack - but needed (JRA) */
-    if((errno == ENOTDIR) && (Protocol >= PROTOCOL_NT1) &&
-       (get_remote_arch() == RA_WINNT))
-    {
-      unix_ERR_class = ERRDOS;
-      unix_ERR_code = ERRbaddirectory;
-    }
-
     return(UNIXERROR(ERRDOS,ERRbadpath));
   }
  
@@ -1162,8 +1101,6 @@
   int rmode=0;
   struct stat sbuf;
   BOOL bad_path = False;
-  files_struct *fsp;
-  int oplock_request = CORE_OPLOCK_REQUEST(inbuf);
  
   cnum = SVAL(inbuf,smb_tid);
 
@@ -1188,12 +1125,9 @@
  
   unixmode = unix_mode(cnum,aARCH);
       
-  open_file_shared(fnum,cnum,fname,share_mode,3,unixmode,
-                   oplock_request,&rmode,NULL);
-
-  fsp = &Files[fnum];
-
-  if (!fsp->open)
+  open_file_shared(fnum,cnum,fname,share_mode,3,unixmode,&rmode,NULL);
+
+  if (!Files[fnum].open)
   {
     if((errno == ENOENT) && bad_path)
     {
@@ -1203,13 +1137,8 @@
     return(UNIXERROR(ERRDOS,ERRnoaccess));
   }
 
-<<<<<<< HEAD
-  if (fstat(fsp->fd_ptr->fd,&sbuf) != 0) {
-    close_file(fnum);
-=======
   if (fstat(Files[fnum].fd_ptr->fd,&sbuf) != 0) {
     close_file(fnum, 0);
->>>>>>> a173a149
     return(ERROR(ERRDOS,ERRnoaccess));
   }
     
@@ -1230,12 +1159,10 @@
   SIVAL(outbuf,smb_vwv4,size);
   SSVAL(outbuf,smb_vwv6,rmode);
 
-  if (oplock_request && lp_fake_oplocks(SNUM(cnum))) {
-    CVAL(outbuf,smb_flg) |= CORE_OPLOCK_GRANTED;
+  if (lp_fake_oplocks(SNUM(cnum))) {
+    CVAL(outbuf,smb_flg) |= (CVAL(inbuf,smb_flg) & (1<<5));
   }
     
-  if(fsp->granted_oplock)
-    CVAL(outbuf,smb_flg) |= CORE_OPLOCK_GRANTED;
   return(outsize);
 }
 
@@ -1250,7 +1177,7 @@
   int fnum = -1;
   int smb_mode = SVAL(inbuf,smb_vwv3);
   int smb_attr = SVAL(inbuf,smb_vwv5);
-  BOOL oplock_request = EXTENDED_OPLOCK_REQUEST(inbuf);
+  BOOL oplock_request = BITSETW(inbuf+smb_vwv2,1);
 #if 0
   int open_flags = SVAL(inbuf,smb_vwv2);
   int smb_sattr = SVAL(inbuf,smb_vwv4); 
@@ -1262,7 +1189,6 @@
   struct stat sbuf;
   int smb_action = 0;
   BOOL bad_path = False;
-  files_struct *fsp;
 
   /* If it's an IPC, pass off the pipe handler. */
   if (IS_IPC(cnum))
@@ -1290,11 +1216,9 @@
   unixmode = unix_mode(cnum,smb_attr | aARCH);
       
   open_file_shared(fnum,cnum,fname,smb_mode,smb_ofun,unixmode,
-		   oplock_request, &rmode,&smb_action);
+		   &rmode,&smb_action);
       
-  fsp = &Files[fnum];
-
-  if (!fsp->open)
+  if (!Files[fnum].open)
   {
     if((errno == ENOENT) && bad_path)
     {
@@ -1304,13 +1228,8 @@
     return(UNIXERROR(ERRDOS,ERRnoaccess));
   }
 
-<<<<<<< HEAD
-  if (fstat(fsp->fd_ptr->fd,&sbuf) != 0) {
-    close_file(fnum);
-=======
   if (fstat(Files[fnum].fd_ptr->fd,&sbuf) != 0) {
     close_file(fnum, 0);
->>>>>>> a173a149
     return(ERROR(ERRDOS,ERRnoaccess));
   }
 
@@ -1323,13 +1242,7 @@
   }
 
   if (oplock_request && lp_fake_oplocks(SNUM(cnum))) {
-    smb_action |= EXTENDED_OPLOCK_GRANTED;
-    CVAL(outbuf,smb_flg) |= CORE_OPLOCK_GRANTED;
-  }
-
-  if(fsp->granted_oplock) {
-    smb_action |= EXTENDED_OPLOCK_GRANTED;
-    CVAL(outbuf,smb_flg) |= CORE_OPLOCK_GRANTED;
+    smb_action |= (1<<15);
   }
 
   set_message(outbuf,15,0,True);
@@ -1391,8 +1304,6 @@
   mode_t unixmode;
   int ofun = 0;
   BOOL bad_path = False;
-  files_struct *fsp;
-  int oplock_request = CORE_OPLOCK_REQUEST(inbuf);
  
   com = SVAL(inbuf,smb_com);
   cnum = SVAL(inbuf,smb_tid);
@@ -1434,12 +1345,9 @@
   }
 
   /* Open file in dos compatibility share mode. */
-  open_file_shared(fnum,cnum,fname,(DENY_FCB<<4)|0xF, ofun, unixmode, 
-                   oplock_request, NULL, NULL);
-  
-  fsp = &Files[fnum];
-
-  if (!fsp->open)
+  open_file_shared(fnum,cnum,fname,(DENY_FCB<<4)|0xF, ofun, unixmode, NULL, NULL);
+  
+  if (!Files[fnum].open)
   {
     if((errno == ENOENT) && bad_path) 
     {
@@ -1452,13 +1360,10 @@
   outsize = set_message(outbuf,1,0,True);
   SSVAL(outbuf,smb_vwv0,fnum);
 
-  if (oplock_request && lp_fake_oplocks(SNUM(cnum))) {
-    CVAL(outbuf,smb_flg) |= CORE_OPLOCK_GRANTED;
-  }
- 
-  if(fsp->granted_oplock)
-    CVAL(outbuf,smb_flg) |= CORE_OPLOCK_GRANTED;
- 
+  if (lp_fake_oplocks(SNUM(cnum))) {
+    CVAL(outbuf,smb_flg) |= (CVAL(inbuf,smb_flg) & (1<<5));
+  }
+  
   DEBUG(2,("new file %s\n",fname));
   DEBUG(3,("%s mknew %s fd=%d fnum=%d cnum=%d dmode=%d umode=%o\n",timestring(),fname,Files[fnum].fd_ptr->fd,fnum,cnum,createmode,unixmode));
   
@@ -1479,8 +1384,6 @@
   int createmode;
   mode_t unixmode;
   BOOL bad_path = False;
-  files_struct *fsp;
-  int oplock_request = CORE_OPLOCK_REQUEST(inbuf);
  
   cnum = SVAL(inbuf,smb_tid);
   createmode = SVAL(inbuf,smb_vwv0);
@@ -1508,12 +1411,9 @@
 
   /* Open file in dos compatibility share mode. */
   /* We should fail if file exists. */
-  open_file_shared(fnum,cnum,fname2,(DENY_FCB<<4)|0xF, 0x10, unixmode, 
-                   oplock_request, NULL, NULL);
-
-  fsp = &Files[fnum];
-
-  if (!fsp->open)
+  open_file_shared(fnum,cnum,fname2,(DENY_FCB<<4)|0xF, 0x10, unixmode, NULL, NULL);
+
+  if (!Files[fnum].open)
   {
     if((errno == ENOENT) && bad_path)
     {
@@ -1528,13 +1428,10 @@
   CVAL(smb_buf(outbuf),0) = 4;
   strcpy(smb_buf(outbuf) + 1,fname2);
 
-  if (oplock_request && lp_fake_oplocks(SNUM(cnum))) {
-    CVAL(outbuf,smb_flg) |= CORE_OPLOCK_GRANTED;
-  }
-  
-  if(fsp->granted_oplock)
-    CVAL(outbuf,smb_flg) |= CORE_OPLOCK_GRANTED;
-
+  if (lp_fake_oplocks(SNUM(cnum))) {
+    CVAL(outbuf,smb_flg) |= (CVAL(inbuf,smb_flg) & (1<<5));
+  }
+  
   DEBUG(2,("created temp file %s\n",fname2));
   DEBUG(3,("%s ctemp %s fd=%d fnum=%d cnum=%d dmode=%d umode=%o\n",timestring(),fname2,Files[fnum].fd_ptr->fd,fnum,cnum,createmode,unixmode));
   
@@ -1682,22 +1579,6 @@
   int fd;
   char *fname;
 
-#ifdef USE_OPLOCKS
-  /*
-   * Special check if an oplock break has been issued
-   * and the readraw request croses on the wire, we must
-   * return a zero length response here.
-   */
-
-  if(global_oplock_break)
-  {
-    _smb_setlen(header,0);
-    transfer_file(0,Client,0,header,4,0);
-    DEBUG(5,("readbraw - oplock break finished\n"));
-    return -1;
-  }
-#endif
-
   cnum = SVAL(inbuf,smb_tid);
   fnum = GETFNUM(inbuf,smb_vwv0);
 
@@ -2553,8 +2434,7 @@
     return(ERROR(ERRDOS,ERRnoaccess));
 
   /* Open for exclusive use, write only. */
-  open_file_shared(fnum,cnum,fname2,(DENY_ALL<<4)|1, 0x12, unix_mode(cnum,0), 
-                   0, NULL, NULL);
+  open_file_shared(fnum,cnum,fname2,(DENY_ALL<<4)|1, 0x12, unix_mode(cnum,0), NULL, NULL);
 
   if (!Files[fnum].open)
     return(UNIXERROR(ERRDOS,ERRnoaccess));
@@ -2756,66 +2636,6 @@
   return(outsize);
 }
 
-/****************************************************************************
-Static function used by reply_rmdir to delete an entire directory
-tree recursively.
-****************************************************************************/
-static BOOL recursive_rmdir(char *directory)
-{
-  char *dname = NULL;
-  BOOL ret = False;
-  void *dirptr = OpenDir(-1, directory, False);
-
-  if(dirptr == NULL)
-    return True;
-
-  while((dname = ReadDirName(dirptr)))
-  {
-    pstring fullname;
-    struct stat st;
-
-    if((strcmp(dname, ".") == 0) || (strcmp(dname, "..")==0))
-      continue;
-
-    /* Construct the full name. */
-    if(strlen(directory) + strlen(dname) + 1 >= sizeof(fullname))
-    {
-      errno = ENOMEM;
-      ret = True;
-      break;
-    }
-    strcpy(fullname, directory);
-    strcat(fullname, "/");
-    strcat(fullname, dname);
-
-    if(sys_lstat(fullname, &st) != 0)
-    {
-      ret = True;
-      break;
-    }
-
-    if(st.st_mode & S_IFDIR)
-    {
-      if(recursive_rmdir(fullname)!=0)
-      {
-        ret = True;
-        break;
-      }
-      if(sys_rmdir(fullname) != 0)
-      {
-        ret = True;
-        break;
-      }
-    }
-    else if(sys_unlink(fullname) != 0)
-    {
-      ret = True;
-      break;
-    }
-  }
-  CloseDir(dirptr);
-  return ret;
-}
 
 /****************************************************************************
   reply to a rmdir
@@ -2884,15 +2704,10 @@
                       if(sys_lstat(fullname, &st) != 0)
                         break;
                       if(st.st_mode & S_IFDIR)
-                      {
-                        if(lp_recursive_veto_delete(SNUM(cnum)))
                         {
-                          if(recursive_rmdir(fullname) != 0)
+                          if(sys_rmdir(fullname) != 0)
                             break;
                         }
-                        if(sys_rmdir(fullname) != 0)
-                          break;
-                      }
                       else if(sys_unlink(fullname) != 0)
                         break;
                     }
@@ -3216,7 +3031,7 @@
   fnum1 = find_free_file();
   if (fnum1<0) return(False);
   open_file_shared(fnum1,cnum,src,(DENY_NONE<<4),
-		   1,0,0,&Access,&action);
+		   1,0,&Access,&action);
 
   if (!Files[fnum1].open) return(False);
 
@@ -3229,7 +3044,7 @@
     return(False);
   }
   open_file_shared(fnum2,cnum,dest,(DENY_NONE<<4)|1,
-		   ofun,st.st_mode,0,&Access,&action);
+		   ofun,st.st_mode,&Access,&action);
 
   if (!Files[fnum2].open) {
     close_file(fnum1, 0);
@@ -3431,10 +3246,7 @@
 int reply_lockingX(char *inbuf,char *outbuf,int length,int bufsize)
 {
   int fnum = GETFNUM(inbuf,smb_vwv2);
-  unsigned char locktype = CVAL(inbuf,smb_vwv3);
-#if 0
-  unsigned char oplocklevel = CVAL(inbuf,smb_vwv3+1);
-#endif /* USE_OPLOCKS */
+  uint16 locktype = SVAL(inbuf,smb_vwv3);
   uint16 num_ulocks = SVAL(inbuf,smb_vwv6);
   uint16 num_locks = SVAL(inbuf,smb_vwv7);
   uint32 count, offset;
@@ -3451,50 +3263,6 @@
   CHECK_ERROR(fnum);
 
   data = smb_buf(inbuf);
-
-#ifdef USE_OPLOCKS
-  /* Check if this is an oplock break on a file
-     we have granted an oplock on.
-   */
-  if((locktype == LOCKING_ANDX_OPLOCK_RELEASE) && 
-     (num_ulocks == 0) && (num_locks == 0) &&
-     (CVAL(inbuf,smb_vwv0) == 0xFF))
-  {
-    share_lock_token token;
-    files_struct *fsp = &Files[fnum];
-    uint32 dev = fsp->fd_ptr->dev;
-    uint32 inode = fsp->fd_ptr->inode;
-
-    DEBUG(5,("reply_lockingX: oplock break reply from client for fnum = %d\n",
-              fnum));
-    /*
-     * Make sure we have granted an oplock on this file.
-     */
-    if(!fsp->granted_oplock)
-    {
-      DEBUG(0,("reply_lockingX: Error : oplock break from client for fnum = %d and \
-no oplock granted on this file.\n", fnum));
-      return ERROR(ERRDOS,ERRlock);
-    }
-
-    /* Remove the oplock flag from the sharemode. */
-    lock_share_entry(fsp->cnum, dev, inode, &token);
-    if(remove_share_oplock( fnum, token)==False)
-    {
-      DEBUG(0,("reply_lockingX: failed to remove share oplock for fnum %d, \
-dev = %x, inode = %x\n", fnum, dev, inode));
-      unlock_share_entry(fsp->cnum, dev, inode, token);
-      return -1;
-    }
-    unlock_share_entry(fsp->cnum, dev, inode, token);
-
-    /* Clear the granted flag and return. */
-
-    fsp->granted_oplock = False;
-    return -1;
-  }
-#endif /* USE_OPLOCKS */
-
   /* Data now points at the beginning of the list
      of smb_unlkrng structs */
   for(i = 0; i < (int)num_ulocks; i++) {
@@ -3529,7 +3297,7 @@
   set_message(outbuf,2,0,True);
   
   DEBUG(3,("%s lockingX fnum=%d cnum=%d type=%d num_locks=%d num_ulocks=%d\n",
-	timestring(),fnum,cnum,(unsigned int)locktype,num_locks,num_ulocks));
+	timestring(),fnum,cnum,locktype,num_locks,num_ulocks));
 
   chain_fnum = fnum;
 
@@ -3881,4 +3649,8 @@
   DEBUG(3,("%s reply_getattrE fnum=%d cnum=%d\n",timestring(),fnum,cnum));
   
   return(outsize);
-}+}
+
+
+
+
