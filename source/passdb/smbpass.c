#ifdef SMB_PASSWD
/*
 * Unix SMB/Netbios implementation. Version 1.9. SMB parameters and setup
 * Copyright (C) Andrew Tridgell 1992-1997 Modified by Jeremy Allison 1995.
 * 
 * This program is free software; you can redistribute it and/or modify it under
 * the terms of the GNU General Public License as published by the Free
 * Software Foundation; either version 2 of the License, or (at your option)
 * any later version.
 * 
 * This program is distributed in the hope that it will be useful, but WITHOUT
 * ANY WARRANTY; without even the implied warranty of MERCHANTABILITY or
 * FITNESS FOR A PARTICULAR PURPOSE.  See the GNU General Public License for
 * more details.
 * 
 * You should have received a copy of the GNU General Public License along with
 * this program; if not, write to the Free Software Foundation, Inc., 675
 * Mass Ave, Cambridge, MA 02139, USA.
 */

#include "includes.h"

extern int      DEBUGLEVEL;

int             gotalarm;

void 
gotalarm_sig()
{
	gotalarm = 1;
}

int 
do_pw_lock(int fd, int waitsecs, int type)
{
	struct flock    lock;
	int             ret;

	gotalarm = 0;
	signal(SIGALRM, SIGNAL_CAST gotalarm_sig);

	lock.l_type = type;
	lock.l_whence = SEEK_SET;
	lock.l_start = 0;
	lock.l_len = 1;
	lock.l_pid = 0;

	alarm(5);
	ret = fcntl(fd, F_SETLKW, &lock);
	alarm(0);
	signal(SIGALRM, SIGNAL_CAST SIG_DFL);

	if (gotalarm) {
		DEBUG(0, ("do_pw_lock: failed to %s SMB passwd file.\n",
			  type == F_UNLCK ? "unlock" : "lock"));
		return -1;
	}
	return ret;
}

int pw_file_lock(char *name, int type, int secs)
{
	int fd = open(name, O_RDWR | O_CREAT, 0600);
	if (fd < 0)
		return (-1);
	if (do_pw_lock(fd, secs, type)) {
		close(fd);
		return -1;
	}
	return fd;
}

int pw_file_unlock(int fd)
{
	do_pw_lock(fd, 5, F_UNLCK);
	return close(fd);
}

/*
 * Routine to get the next 32 hex characters and turn them
 * into a 16 byte array.
 */

static int gethexpwd(char *p, char *pwd)
{
	int i;
	unsigned char   lonybble, hinybble;
	char           *hexchars = "0123456789ABCDEF";
	char           *p1, *p2;

	for (i = 0; i < 32; i += 2) {
		hinybble = toupper(p[i]);
		lonybble = toupper(p[i + 1]);
 
		p1 = strchr(hexchars, hinybble);
		p2 = strchr(hexchars, lonybble);
		if (!p1 || !p2)
			return (False);
		hinybble = PTR_DIFF(p1, hexchars);
		lonybble = PTR_DIFF(p2, hexchars);
 
		pwd[i / 2] = (hinybble << 4) | lonybble;
	}
	return (True);
}

/*************************************************************************
 Routine to search the smbpasswd file for an entry matching the username
 or user id.  if the name is NULL, then the smb_uid is used instead.
 *************************************************************************/
struct smb_passwd *get_smbpwd_entry(char *name, int smb_userid)
{
	/* Static buffers we will return. */
	static struct smb_passwd pw_buf;
	static pstring  user_name;
	static unsigned char smbpwd[16];
	static unsigned char smbntpwd[16];
	char            linebuf[256];
	char            readbuf[16 * 1024];
	unsigned char   c;
	unsigned char  *p;
	long            uidval;
	long            linebuf_len;
	FILE           *fp;
	int             lockfd;
	char           *pfile = lp_smb_passwd_file();

	if (!*pfile) {
		DEBUG(0, ("No SMB password file set\n"));
		return (NULL);
	}
	DEBUG(10, ("get_smbpwd_entry: opening file %s\n", pfile));

	if (name != NULL)
	{
		DEBUG(10, ("get_smbpwd_entry: search by name: %s\n", name));
	}
	else
	{
		DEBUG(10, ("get_smbpwd_entry: search by smb_userid: %x\n", smb_userid));
	}

	fp = fopen(pfile, "r");

	if (fp == NULL) {
		DEBUG(0, ("get_smbpwd_entry: unable to open file %s\n", pfile));
		return NULL;
	}
	/* Set a 16k buffer to do more efficient reads */
	setvbuf(fp, readbuf, _IOFBF, sizeof(readbuf));

	if ((lockfd = pw_file_lock(pfile, F_RDLCK, 5)) < 0) {
		DEBUG(0, ("get_smbpwd_entry: unable to lock file %s\n", pfile));
		fclose(fp);
		return NULL;
	}
	/* make sure it is only rw by the owner */
	chmod(pfile, 0600);

	/* We have a read lock on the file. */
	/*
	 * Scan the file, a line at a time and check if the name matches.
	 */
	while (!feof(fp)) {
		linebuf[0] = '\0';

		fgets(linebuf, 256, fp);
		if (ferror(fp)) {
			fclose(fp);
			pw_file_unlock(lockfd);
			return NULL;
		}
		/*
		 * Check if the string is terminated with a newline - if not
		 * then we must keep reading and discard until we get one.
		 */
		linebuf_len = strlen(linebuf);
		if (linebuf[linebuf_len - 1] != '\n') {
			c = '\0';
			while (!ferror(fp) && !feof(fp)) {
				c = fgetc(fp);
				if (c == '\n')
					break;
			}
		} else
			linebuf[linebuf_len - 1] = '\0';

#ifdef DEBUG_PASSWORD
		DEBUG(100, ("get_smbpwd_entry: got line |%s|\n", linebuf));
#endif
		if ((linebuf[0] == 0) && feof(fp)) {
			DEBUG(4, ("get_smbpwd_entry: end of file reached\n"));
			break;
		}
		/*
		 * The line we have should be of the form :-
		 * 
		 * username:uid:[32hex bytes]:....other flags presently
		 * ignored....
		 * 
		 * or,
		 *
		 * username:uid:[32hex bytes]:[32hex bytes]:....ignored....
		 *
		 * if Windows NT compatible passwords are also present.
		 */

		if (linebuf[0] == '#' || linebuf[0] == '\0') {
			DEBUG(6, ("get_smbpwd_entry: skipping comment or blank line\n"));
			continue;
		}
		p = (unsigned char *) strchr(linebuf, ':');
		if (p == NULL) {
			DEBUG(0, ("get_smbpwd_entry: malformed password entry (no :)\n"));
			continue;
		}
		/*
		 * As 256 is shorter than a pstring we don't need to check
		 * length here - if this ever changes....
		 */
		strncpy(user_name, linebuf, PTR_DIFF(p, linebuf));
		user_name[PTR_DIFF(p, linebuf)] = '\0';

		/* get smb uid */

		p++;		/* Go past ':' */
		if (!isdigit(*p)) {
			DEBUG(0, ("get_smbpwd_entry: malformed password entry (uid not number)\n"));
			fclose(fp);
			pw_file_unlock(lockfd);
			return NULL;
		}

		uidval = atoi((char *) p);

		while (*p && isdigit(*p))
		{
			p++;
		}

		if (*p != ':')
		{
			DEBUG(0, ("get_smbpwd_entry: malformed password entry (no : after uid)\n"));
			fclose(fp);
			pw_file_unlock(lockfd);
			return NULL;
		}

		if (name != NULL)
		{
			/* search is by user name */
			if (!strequal(user_name, name)) continue;
			DEBUG(10, ("get_smbpwd_entry: found by name: %s\n", user_name));
		}
		else
		{
			/* search is by user id */
			if (uidval != smb_userid) continue;
			DEBUG(10, ("get_smbpwd_entry: found by smb_userid: %x\n", uidval));
		}

		/* if we're here, the entry has been found (either by name or uid) */

		/*
		 * Now get the password value - this should be 32 hex digits
		 * which are the ascii representations of a 16 byte string.
		 * Get two at a time and put them into the password.
		 */

		/* skip the ':' */
		p++;

		if (*p == '*' || *p == 'X')
		{
			/* Password deliberately invalid - end here. */
			DEBUG(10, ("get_smbpwd_entry: entry invalidated for user %s\n", user_name));
			fclose(fp);
			pw_file_unlock(lockfd);
			return NULL;
		}

		if (linebuf_len < (PTR_DIFF(p, linebuf) + 33))
		{
			DEBUG(0, ("get_smbpwd_entry: malformed password entry (passwd too short)\n"));
			fclose(fp);
			pw_file_unlock(lockfd);
			return (False);
		}

		if (p[32] != ':')
		{
			DEBUG(0, ("get_smbpwd_entry: malformed password entry (no terminating :)\n"));
			fclose(fp);
			pw_file_unlock(lockfd);
			return NULL;
		}

		if (!strncasecmp((char *) p, "NO PASSWORD", 11))
		{
			pw_buf.smb_passwd = NULL;
		}
		else
		{
			if (!gethexpwd((char *)p, (char *)smbpwd))
			{
				DEBUG(0, ("Malformed Lanman password entry (non hex chars)\n"));
				fclose(fp);
				pw_file_unlock(lockfd);
				return NULL;
			}
			pw_buf.smb_passwd = smbpwd;
		}

		pw_buf.smb_name = user_name;
		pw_buf.smb_userid = uidval;
		pw_buf.smb_nt_passwd = NULL;

		/* Now check if the NT compatible password is
			available. */
		p += 33; /* Move to the first character of the line after
					the lanman password. */
		if ((linebuf_len >= (PTR_DIFF(p, linebuf) + 33)) && (p[32] == ':')) {
			if (*p != '*' && *p != 'X') {
				if(gethexpwd((char *)p,(char *)smbntpwd))
					pw_buf.smb_nt_passwd = smbntpwd;
			}
		}

		fclose(fp);
		pw_file_unlock(lockfd);
		DEBUG(5, ("get_smbpwd_entrye: returning passwd entry for user %s, uid %d\n",
			  user_name, uidval));
		return &pw_buf;
	}

	fclose(fp);
	pw_file_unlock(lockfd);
	return NULL;
}
<<<<<<< HEAD

/*
 * Routine to search the smbpasswd file for an entry matching the username.
 */
BOOL add_smbpwd_entry(struct smb_passwd* pwd)
{
	/* Static buffers we will return. */
	static pstring  user_name;

	char            linebuf[256];
	char            readbuf[16 * 1024];
	unsigned char   c;
	unsigned char  *p;
	long            linebuf_len;
	FILE           *fp;
	int             lockfd;
	char           *pfile = lp_smb_passwd_file();

	int i;
	int wr_len;

	int fd;
	int new_entry_length;
	char *new_entry;
	long offpos;

	if (!*pfile)
	{
		DEBUG(0, ("No SMB password file set\n"));
		return False;
	}
	DEBUG(10, ("add_smbpwd_entry: opening file %s\n", pfile));

	fp = fopen(pfile, "r+");

	if (fp == NULL)
	{
		DEBUG(0, ("add_smbpwd_entry: unable to open file %s\n", pfile));
		return False;
	}
	/* Set a 16k buffer to do more efficient reads */
	setvbuf(fp, readbuf, _IOFBF, sizeof(readbuf));

	if ((lockfd = pw_file_lock(pfile, F_RDLCK | F_WRLCK, 5)) < 0)
	{
		DEBUG(0, ("add_smbpwd_entry: unable to lock file %s\n", pfile));
		fclose(fp);
		return False;
	}
	/* make sure it is only rw by the owner */
	chmod(pfile, 0600);

	/* We have a write lock on the file. */
	/*
	* Scan the file, a line at a time and check if the name matches.
	*/
	while (!feof(fp))
	{
		linebuf[0] = '\0';

		fgets(linebuf, 256, fp);
		if (ferror(fp))
		{
			fclose(fp);
			pw_file_unlock(lockfd);
			return False;
		}

		/*
		 * Check if the string is terminated with a newline - if not
		 * then we must keep reading and discard until we get one.
		 */
		linebuf_len = strlen(linebuf);
		if (linebuf[linebuf_len - 1] != '\n')
		{
			c = '\0';
			while (!ferror(fp) && !feof(fp))
			{
				c = fgetc(fp);
				if (c == '\n')
				{
					break;
				}
			}
		}
		else
		{
			linebuf[linebuf_len - 1] = '\0';
		}

#ifdef DEBUG_PASSWORD
		DEBUG(100, ("add_smbpwd_entry: got line |%s|\n", linebuf));
#endif

		if ((linebuf[0] == 0) && feof(fp))
		{
			DEBUG(4, ("add_smbpwd_entry: end of file reached\n"));
			break;
		}

		/*
		* The line we have should be of the form :-
		* 
		* username:uid:[32hex bytes]:....other flags presently
		* ignored....
		* 
		* or,
		*
		* username:uid:[32hex bytes]:[32hex bytes]:....ignored....
		*
		* if Windows NT compatible passwords are also present.
		*/

		if (linebuf[0] == '#' || linebuf[0] == '\0')
		{
			DEBUG(6, ("add_smbpwd_entry: skipping comment or blank line\n"));
			continue;
		}

		p = (unsigned char *) strchr(linebuf, ':');

		if (p == NULL)
		{
			DEBUG(0, ("add_smbpwd_entry: malformed password entry (no :)\n"));
			continue;
		}

		/*
		 * As 256 is shorter than a pstring we don't need to check
		 * length here - if this ever changes....
		 */
		strncpy(user_name, linebuf, PTR_DIFF(p, linebuf));
		user_name[PTR_DIFF(p, linebuf)] = '\0';
		if (strequal(user_name, pwd->smb_name))
		{
			DEBUG(6, ("add_smbpwd_entry: entry already exists\n"));
			return False;
		}
	}

	/* ok - entry doesn't exist.  we can add it */

	/* Create a new smb passwd entry and set it to the given password. */
	/* The add user write needs to be atomic - so get the fd from 
	   the fp and do a raw write() call.
	 */
	fd = fileno(fp);

	if((offpos = lseek(fd, 0, SEEK_END)) == -1)
	{
		DEBUG(0, ("add_smbpwd_entry(lseek): Failed to add entry for user %s to file %s. \
Error was %s\n", pwd->smb_name, pfile, strerror(errno)));

		fclose(fp);
		pw_file_unlock(lockfd);
		return False;
	}

	new_entry_length = strlen(pwd->smb_name) + 1 + 15 + 1 + 32 + 1 + 32 + 1 + 2;

	if((new_entry = (char *)malloc( new_entry_length )) == 0)
	{
		DEBUG(0, ("add_smbpwd_entry(malloc): Failed to add entry for user %s to file %s. \
Error was %s\n", 
		pwd->smb_name, pfile, strerror(errno)));

		fclose(fp);
		pw_file_unlock(lockfd);
		return False;
	}

	sprintf(new_entry, "%s:%u:", pwd->smb_name, (unsigned)pwd->smb_userid);
	p = (unsigned char *)&new_entry[strlen(new_entry)];

	for( i = 0; i < 16; i++)
	{
		sprintf((char *)&p[i*2], "%02X", pwd->smb_passwd[i]);
	}
	p += 32;

	*p++ = ':';

	for( i = 0; i < 16; i++)
	{
		sprintf((char *)&p[i*2], "%02X", pwd->smb_nt_passwd[i]);
	}
	p += 32;

	*p++ = ':';
	sprintf((char *)p,"\n");

#ifdef DEBUG_PASSWORD
		DEBUG(100, ("add_smbpwd_entry(%d): new_entry_len %d entry_len %d made line |%s|\n", 
		             fd, new_entry_length, strlen(new_entry), new_entry));
#endif

	if ((wr_len = write(fd, new_entry, strlen(new_entry))) != strlen(new_entry))
	{
		DEBUG(0, ("add_smbpwd_entry(write): %d Failed to add entry for user %s to file %s. \
Error was %s\n", wr_len, pwd->smb_name, pfile, strerror(errno)));

		/* Remove the entry we just wrote. */
		if(ftruncate(fd, offpos) == -1)
		{
			DEBUG(0, ("add_smbpwd_entry: ERROR failed to ftruncate file %s. \
Error was %s. Password file may be corrupt ! Please examine by hand !\n", 
			pwd->smb_name, strerror(errno)));
		}

		fclose(fp);
		pw_file_unlock(lockfd);
		return False;
	}

	fclose(fp);
	pw_file_unlock(lockfd);
	return True;
}
/*
 * Routine to search the smbpasswd file for an entry matching the username.
 * and then modify its password entry
 */
BOOL mod_smbpwd_entry(struct smb_passwd* pwd)
{
	/* Static buffers we will return. */
	static pstring  user_name;

	char            linebuf[256];
	char            readbuf[16 * 1024];
	unsigned char   c;
	char            ascii_p16[66];
	unsigned char  *p = NULL;
	long            linebuf_len = 0;
	FILE           *fp;
	int             lockfd;
	char           *pfile = lp_smb_passwd_file();
	BOOL found_entry = False;

	long pwd_seekpos = 0;

	int i;
	int wr_len;
	int fd;

	if (!*pfile)
	{
		DEBUG(0, ("No SMB password file set\n"));
		return False;
	}
	DEBUG(10, ("mod_smbpwd_entry: opening file %s\n", pfile));

	fp = fopen(pfile, "r+");

	if (fp == NULL)
	{
		DEBUG(0, ("mod_smbpwd_entry: unable to open file %s\n", pfile));
		return False;
	}
	/* Set a 16k buffer to do more efficient reads */
	setvbuf(fp, readbuf, _IOFBF, sizeof(readbuf));

	if ((lockfd = pw_file_lock(pfile, F_RDLCK | F_WRLCK, 5)) < 0)
	{
		DEBUG(0, ("mod_smbpwd_entry: unable to lock file %s\n", pfile));
		fclose(fp);
		return False;
	}
	/* make sure it is only rw by the owner */
	chmod(pfile, 0600);

	/* We have a write lock on the file. */
	/*
	* Scan the file, a line at a time and check if the name matches.
	*/
	while (!feof(fp))
	{
		pwd_seekpos = ftell(fp);

		linebuf[0] = '\0';

		fgets(linebuf, 256, fp);
		if (ferror(fp))
		{
			fclose(fp);
			pw_file_unlock(lockfd);
			return False;
		}

		/*
		 * Check if the string is terminated with a newline - if not
		 * then we must keep reading and discard until we get one.
		 */
		linebuf_len = strlen(linebuf);
		if (linebuf[linebuf_len - 1] != '\n')
		{
			c = '\0';
			while (!ferror(fp) && !feof(fp))
			{
				c = fgetc(fp);
				if (c == '\n')
				{
					break;
				}
			}
		}
		else
		{
			linebuf[linebuf_len - 1] = '\0';
		}

#ifdef DEBUG_PASSWORD
		DEBUG(100, ("mod_smbpwd_entry: got line |%s|\n", linebuf));
#endif

		if ((linebuf[0] == 0) && feof(fp))
		{
			DEBUG(4, ("mod_smbpwd_entry: end of file reached\n"));
			break;
		}

		/*
		* The line we have should be of the form :-
		* 
		* username:uid:[32hex bytes]:....other flags presently
		* ignored....
		* 
		* or,
		*
		* username:uid:[32hex bytes]:[32hex bytes]:....ignored....
		*
		* if Windows NT compatible passwords are also present.
		*/

		if (linebuf[0] == '#' || linebuf[0] == '\0')
		{
			DEBUG(6, ("mod_smbpwd_entry: skipping comment or blank line\n"));
			continue;
		}

		p = (unsigned char *) strchr(linebuf, ':');

		if (p == NULL)
		{
			DEBUG(0, ("mod_smbpwd_entry: malformed password entry (no :)\n"));
			continue;
		}

		/*
		 * As 256 is shorter than a pstring we don't need to check
		 * length here - if this ever changes....
		 */
		strncpy(user_name, linebuf, PTR_DIFF(p, linebuf));
		user_name[PTR_DIFF(p, linebuf)] = '\0';
		if (strequal(user_name, pwd->smb_name))
		{
			found_entry = True;
			break;
		}
	}

	if (!found_entry) return False;

	DEBUG(6, ("mod_smbpwd_entry: entry exists\n"));

	/* User name matches - get uid and password */
	p++;		/* Go past ':' */

	if (!isdigit(*p))
	{
		DEBUG(0, ("mod_smbpwd_entry: malformed password entry (uid not number)\n"));
		fclose(fp);
		pw_file_unlock(lockfd);
		return False;
	}

	while (*p && isdigit(*p))
		p++;
	if (*p != ':')
	{
		DEBUG(0, ("mod_smbpwd_entry: malformed password entry (no : after uid)\n"));
		fclose(fp);
		pw_file_unlock(lockfd);
		return False;
	}
	/*
	 * Now get the password value - this should be 32 hex digits
	 * which are the ascii representations of a 16 byte string.
	 * Get two at a time and put them into the password.
	 */
	p++;

	/* record exact password position */
	pwd_seekpos += PTR_DIFF(p, linebuf);

	if (*p == '*' || *p == 'X')
	{
		/* Password deliberately invalid - end here. */
		DEBUG(10, ("get_smbpwd_entry: entry invalidated for user %s\n", user_name));
		fclose(fp);
		pw_file_unlock(lockfd);
		return False;
	}

	if (linebuf_len < (PTR_DIFF(p, linebuf) + 33))
	{
		DEBUG(0, ("mod_smbpwd_entry: malformed password entry (passwd too short)\n"));
		fclose(fp);
		pw_file_unlock(lockfd);
		return (False);
	}

	if (p[32] != ':')
	{
		DEBUG(0, ("mod_smbpwd_entry: malformed password entry (no terminating :)\n"));
		fclose(fp);
		pw_file_unlock(lockfd);
		return False;
	}

	if (*p == '*' || *p == 'X')
	{
		fclose(fp);
		pw_file_unlock(lockfd);
		return False;
	}
	if (!strncasecmp((char *) p, "NO PASSWORD", 11))
	{
		fclose(fp);
		pw_file_unlock(lockfd);
		return False;
	}

	/* Now check if the NT compatible password is
		available. */
	p += 33; /* Move to the first character of the line after
				the lanman password. */
	if (linebuf_len < (PTR_DIFF(p, linebuf) + 33))
	{
		DEBUG(0, ("mod_smbpwd_entry: malformed password entry (passwd too short)\n"));
		fclose(fp);
		pw_file_unlock(lockfd);
		return (False);
	}

	if (p[32] != ':')
	{
		DEBUG(0, ("mod_smbpwd_entry: malformed password entry (no terminating :)\n"));
		fclose(fp);
		pw_file_unlock(lockfd);
		return False;
	}

	if (*p == '*' || *p == 'X')
	{
		fclose(fp);
		pw_file_unlock(lockfd);
		return False;
	}

	/* whew.  entry is correctly formed. */

	/*
	 * Do an atomic write into the file at the position defined by
	 * seekpos.
	 */

	/* The mod user write needs to be atomic - so get the fd from 
	   the fp and do a raw write() call.
	 */

	fd = fileno(fp);

	if (lseek(fd, pwd_seekpos - 1, SEEK_SET) != pwd_seekpos - 1)
	{
		DEBUG(1, ("mod_smbpwd_entry: seek fail on file %s.\n", pfile));
			fclose(fp);
			pw_file_unlock(lockfd);
			return False;
	}

	/* Sanity check - ensure the character is a ':' */
	if (read(fd, &c, 1) != 1)
	{
		DEBUG(1, ("mod_smbpwd_entry: read fail on file %s.\n", pfile));
		fclose(fp);
		pw_file_unlock(lockfd);
		return False;
	}

	if (c != ':')
	{
		DEBUG(1, ("mod_smbpwd_entry: check on passwd file %s failed.\n", pfile));
		fclose(fp);
		pw_file_unlock(lockfd);
		return False;
	}
 
	/* Create the 32 byte representation of the new p16 */
	for (i = 0; i < 16; i++)
	{
		sprintf(&ascii_p16[i*2], "%02X", (uchar) pwd->smb_passwd[i]);
	}
	if (pwd->smb_nt_passwd != NULL)
	{
		/* Add on the NT md4 hash */
		ascii_p16[32] = ':';
		for (i = 0; i < 16; i++)
		{
			sprintf(&ascii_p16[(i*2)+33], "%02X", (uchar) pwd->smb_nt_passwd[i]);
		}
		wr_len = 65;
	}
	else	
	{
		wr_len = 32;
	}

#ifdef DEBUG_PASSWORD
	DEBUG(100,("mod_smbpwd_entry: "));
	dump_data(100, ascii_p16, wr_len);
#endif

	if (write(fd, ascii_p16, wr_len) != wr_len)
	{
		DEBUG(1, ("mod_smbpwd_entry: write failed in passwd file %s\n", pfile));
		fclose(fp);
		pw_file_unlock(lockfd);
		return False;
	}

	fclose(fp);
	pw_file_unlock(lockfd);
	return True;
}
=======
#else
 void smbpass_dummy(void)
{
}				/* To avoid compiler complaints */
#endif
>>>>>>> 8336d6a4
<|MERGE_RESOLUTION|>--- conflicted
+++ resolved
@@ -104,11 +104,10 @@
 	return (True);
 }
 
-/*************************************************************************
- Routine to search the smbpasswd file for an entry matching the username
- or user id.  if the name is NULL, then the smb_uid is used instead.
- *************************************************************************/
-struct smb_passwd *get_smbpwd_entry(char *name, int smb_userid)
+/*
+ * Routine to search the smbpasswd file for an entry matching the username.
+ */
+struct smb_passwd *get_smbpwnam(char *name)
 {
 	/* Static buffers we will return. */
 	static struct smb_passwd pw_buf;
@@ -129,28 +128,19 @@
 		DEBUG(0, ("No SMB password file set\n"));
 		return (NULL);
 	}
-	DEBUG(10, ("get_smbpwd_entry: opening file %s\n", pfile));
-
-	if (name != NULL)
-	{
-		DEBUG(10, ("get_smbpwd_entry: search by name: %s\n", name));
-	}
-	else
-	{
-		DEBUG(10, ("get_smbpwd_entry: search by smb_userid: %x\n", smb_userid));
-	}
+	DEBUG(10, ("get_smbpwnam: opening file %s\n", pfile));
 
 	fp = fopen(pfile, "r");
 
 	if (fp == NULL) {
-		DEBUG(0, ("get_smbpwd_entry: unable to open file %s\n", pfile));
+		DEBUG(0, ("get_smbpwnam: unable to open file %s\n", pfile));
 		return NULL;
 	}
 	/* Set a 16k buffer to do more efficient reads */
 	setvbuf(fp, readbuf, _IOFBF, sizeof(readbuf));
 
 	if ((lockfd = pw_file_lock(pfile, F_RDLCK, 5)) < 0) {
-		DEBUG(0, ("get_smbpwd_entry: unable to lock file %s\n", pfile));
+		DEBUG(0, ("get_smbpwnam: unable to lock file %s\n", pfile));
 		fclose(fp);
 		return NULL;
 	}
@@ -186,10 +176,10 @@
 			linebuf[linebuf_len - 1] = '\0';
 
 #ifdef DEBUG_PASSWORD
-		DEBUG(100, ("get_smbpwd_entry: got line |%s|\n", linebuf));
+		DEBUG(100, ("get_smbpwnam: got line |%s|\n", linebuf));
 #endif
 		if ((linebuf[0] == 0) && feof(fp)) {
-			DEBUG(4, ("get_smbpwd_entry: end of file reached\n"));
+			DEBUG(4, ("get_smbpwnam: end of file reached\n"));
 			break;
 		}
 		/*
@@ -206,12 +196,12 @@
 		 */
 
 		if (linebuf[0] == '#' || linebuf[0] == '\0') {
-			DEBUG(6, ("get_smbpwd_entry: skipping comment or blank line\n"));
+			DEBUG(6, ("get_smbpwnam: skipping comment or blank line\n"));
 			continue;
 		}
 		p = (unsigned char *) strchr(linebuf, ':');
 		if (p == NULL) {
-			DEBUG(0, ("get_smbpwd_entry: malformed password entry (no :)\n"));
+			DEBUG(0, ("get_smbpwnam: malformed password entry (no :)\n"));
 			continue;
 		}
 		/*
@@ -220,89 +210,55 @@
 		 */
 		strncpy(user_name, linebuf, PTR_DIFF(p, linebuf));
 		user_name[PTR_DIFF(p, linebuf)] = '\0';
-
-		/* get smb uid */
-
+		if (!strequal(user_name, name))
+			continue;
+
+		/* User name matches - get uid and password */
 		p++;		/* Go past ':' */
 		if (!isdigit(*p)) {
-			DEBUG(0, ("get_smbpwd_entry: malformed password entry (uid not number)\n"));
-			fclose(fp);
-			pw_file_unlock(lockfd);
-			return NULL;
-		}
-
+			DEBUG(0, ("get_smbpwnam: malformed password entry (uid not number)\n"));
+			fclose(fp);
+			pw_file_unlock(lockfd);
+			return NULL;
+		}
 		uidval = atoi((char *) p);
-
 		while (*p && isdigit(*p))
-		{
 			p++;
-		}
-
-		if (*p != ':')
-		{
-			DEBUG(0, ("get_smbpwd_entry: malformed password entry (no : after uid)\n"));
-			fclose(fp);
-			pw_file_unlock(lockfd);
-			return NULL;
-		}
-
-		if (name != NULL)
-		{
-			/* search is by user name */
-			if (!strequal(user_name, name)) continue;
-			DEBUG(10, ("get_smbpwd_entry: found by name: %s\n", user_name));
-		}
-		else
-		{
-			/* search is by user id */
-			if (uidval != smb_userid) continue;
-			DEBUG(10, ("get_smbpwd_entry: found by smb_userid: %x\n", uidval));
-		}
-
-		/* if we're here, the entry has been found (either by name or uid) */
-
+		if (*p != ':') {
+			DEBUG(0, ("get_smbpwnam: malformed password entry (no : after uid)\n"));
+			fclose(fp);
+			pw_file_unlock(lockfd);
+			return NULL;
+		}
 		/*
 		 * Now get the password value - this should be 32 hex digits
 		 * which are the ascii representations of a 16 byte string.
 		 * Get two at a time and put them into the password.
 		 */
-
-		/* skip the ':' */
 		p++;
-
-		if (*p == '*' || *p == 'X')
-		{
+		if (*p == '*' || *p == 'X') {
 			/* Password deliberately invalid - end here. */
-			DEBUG(10, ("get_smbpwd_entry: entry invalidated for user %s\n", user_name));
-			fclose(fp);
-			pw_file_unlock(lockfd);
-			return NULL;
-		}
-
-		if (linebuf_len < (PTR_DIFF(p, linebuf) + 33))
-		{
-			DEBUG(0, ("get_smbpwd_entry: malformed password entry (passwd too short)\n"));
+			DEBUG(10, ("get_smbpwnam: entry invalidated for user %s\n", user_name));
+			fclose(fp);
+			pw_file_unlock(lockfd);
+			return NULL;
+		}
+		if (linebuf_len < (PTR_DIFF(p, linebuf) + 33)) {
+			DEBUG(0, ("get_smbpwnam: malformed password entry (passwd too short)\n"));
 			fclose(fp);
 			pw_file_unlock(lockfd);
 			return (False);
 		}
-
-		if (p[32] != ':')
-		{
-			DEBUG(0, ("get_smbpwd_entry: malformed password entry (no terminating :)\n"));
-			fclose(fp);
-			pw_file_unlock(lockfd);
-			return NULL;
-		}
-
-		if (!strncasecmp((char *) p, "NO PASSWORD", 11))
-		{
+		if (p[32] != ':') {
+			DEBUG(0, ("get_smbpwnam: malformed password entry (no terminating :)\n"));
+			fclose(fp);
+			pw_file_unlock(lockfd);
+			return NULL;
+		}
+		if (!strncasecmp((char *) p, "NO PASSWORD", 11)) {
 			pw_buf.smb_passwd = NULL;
-		}
-		else
-		{
-			if (!gethexpwd((char *)p, (char *)smbpwd))
-			{
+		} else {
+			if(!gethexpwd((char *)p,(char *)smbpwd)) {
 				DEBUG(0, ("Malformed Lanman password entry (non hex chars)\n"));
 				fclose(fp);
 				pw_file_unlock(lockfd);
@@ -310,7 +266,6 @@
 			}
 			pw_buf.smb_passwd = smbpwd;
 		}
-
 		pw_buf.smb_name = user_name;
 		pw_buf.smb_userid = uidval;
 		pw_buf.smb_nt_passwd = NULL;
@@ -328,7 +283,7 @@
 
 		fclose(fp);
 		pw_file_unlock(lockfd);
-		DEBUG(5, ("get_smbpwd_entrye: returning passwd entry for user %s, uid %d\n",
+		DEBUG(5, ("get_smbpwname: returning passwd entry for user %s, uid %d\n",
 			  user_name, uidval));
 		return &pw_buf;
 	}
@@ -337,545 +292,8 @@
 	pw_file_unlock(lockfd);
 	return NULL;
 }
-<<<<<<< HEAD
-
-/*
- * Routine to search the smbpasswd file for an entry matching the username.
- */
-BOOL add_smbpwd_entry(struct smb_passwd* pwd)
-{
-	/* Static buffers we will return. */
-	static pstring  user_name;
-
-	char            linebuf[256];
-	char            readbuf[16 * 1024];
-	unsigned char   c;
-	unsigned char  *p;
-	long            linebuf_len;
-	FILE           *fp;
-	int             lockfd;
-	char           *pfile = lp_smb_passwd_file();
-
-	int i;
-	int wr_len;
-
-	int fd;
-	int new_entry_length;
-	char *new_entry;
-	long offpos;
-
-	if (!*pfile)
-	{
-		DEBUG(0, ("No SMB password file set\n"));
-		return False;
-	}
-	DEBUG(10, ("add_smbpwd_entry: opening file %s\n", pfile));
-
-	fp = fopen(pfile, "r+");
-
-	if (fp == NULL)
-	{
-		DEBUG(0, ("add_smbpwd_entry: unable to open file %s\n", pfile));
-		return False;
-	}
-	/* Set a 16k buffer to do more efficient reads */
-	setvbuf(fp, readbuf, _IOFBF, sizeof(readbuf));
-
-	if ((lockfd = pw_file_lock(pfile, F_RDLCK | F_WRLCK, 5)) < 0)
-	{
-		DEBUG(0, ("add_smbpwd_entry: unable to lock file %s\n", pfile));
-		fclose(fp);
-		return False;
-	}
-	/* make sure it is only rw by the owner */
-	chmod(pfile, 0600);
-
-	/* We have a write lock on the file. */
-	/*
-	* Scan the file, a line at a time and check if the name matches.
-	*/
-	while (!feof(fp))
-	{
-		linebuf[0] = '\0';
-
-		fgets(linebuf, 256, fp);
-		if (ferror(fp))
-		{
-			fclose(fp);
-			pw_file_unlock(lockfd);
-			return False;
-		}
-
-		/*
-		 * Check if the string is terminated with a newline - if not
-		 * then we must keep reading and discard until we get one.
-		 */
-		linebuf_len = strlen(linebuf);
-		if (linebuf[linebuf_len - 1] != '\n')
-		{
-			c = '\0';
-			while (!ferror(fp) && !feof(fp))
-			{
-				c = fgetc(fp);
-				if (c == '\n')
-				{
-					break;
-				}
-			}
-		}
-		else
-		{
-			linebuf[linebuf_len - 1] = '\0';
-		}
-
-#ifdef DEBUG_PASSWORD
-		DEBUG(100, ("add_smbpwd_entry: got line |%s|\n", linebuf));
-#endif
-
-		if ((linebuf[0] == 0) && feof(fp))
-		{
-			DEBUG(4, ("add_smbpwd_entry: end of file reached\n"));
-			break;
-		}
-
-		/*
-		* The line we have should be of the form :-
-		* 
-		* username:uid:[32hex bytes]:....other flags presently
-		* ignored....
-		* 
-		* or,
-		*
-		* username:uid:[32hex bytes]:[32hex bytes]:....ignored....
-		*
-		* if Windows NT compatible passwords are also present.
-		*/
-
-		if (linebuf[0] == '#' || linebuf[0] == '\0')
-		{
-			DEBUG(6, ("add_smbpwd_entry: skipping comment or blank line\n"));
-			continue;
-		}
-
-		p = (unsigned char *) strchr(linebuf, ':');
-
-		if (p == NULL)
-		{
-			DEBUG(0, ("add_smbpwd_entry: malformed password entry (no :)\n"));
-			continue;
-		}
-
-		/*
-		 * As 256 is shorter than a pstring we don't need to check
-		 * length here - if this ever changes....
-		 */
-		strncpy(user_name, linebuf, PTR_DIFF(p, linebuf));
-		user_name[PTR_DIFF(p, linebuf)] = '\0';
-		if (strequal(user_name, pwd->smb_name))
-		{
-			DEBUG(6, ("add_smbpwd_entry: entry already exists\n"));
-			return False;
-		}
-	}
-
-	/* ok - entry doesn't exist.  we can add it */
-
-	/* Create a new smb passwd entry and set it to the given password. */
-	/* The add user write needs to be atomic - so get the fd from 
-	   the fp and do a raw write() call.
-	 */
-	fd = fileno(fp);
-
-	if((offpos = lseek(fd, 0, SEEK_END)) == -1)
-	{
-		DEBUG(0, ("add_smbpwd_entry(lseek): Failed to add entry for user %s to file %s. \
-Error was %s\n", pwd->smb_name, pfile, strerror(errno)));
-
-		fclose(fp);
-		pw_file_unlock(lockfd);
-		return False;
-	}
-
-	new_entry_length = strlen(pwd->smb_name) + 1 + 15 + 1 + 32 + 1 + 32 + 1 + 2;
-
-	if((new_entry = (char *)malloc( new_entry_length )) == 0)
-	{
-		DEBUG(0, ("add_smbpwd_entry(malloc): Failed to add entry for user %s to file %s. \
-Error was %s\n", 
-		pwd->smb_name, pfile, strerror(errno)));
-
-		fclose(fp);
-		pw_file_unlock(lockfd);
-		return False;
-	}
-
-	sprintf(new_entry, "%s:%u:", pwd->smb_name, (unsigned)pwd->smb_userid);
-	p = (unsigned char *)&new_entry[strlen(new_entry)];
-
-	for( i = 0; i < 16; i++)
-	{
-		sprintf((char *)&p[i*2], "%02X", pwd->smb_passwd[i]);
-	}
-	p += 32;
-
-	*p++ = ':';
-
-	for( i = 0; i < 16; i++)
-	{
-		sprintf((char *)&p[i*2], "%02X", pwd->smb_nt_passwd[i]);
-	}
-	p += 32;
-
-	*p++ = ':';
-	sprintf((char *)p,"\n");
-
-#ifdef DEBUG_PASSWORD
-		DEBUG(100, ("add_smbpwd_entry(%d): new_entry_len %d entry_len %d made line |%s|\n", 
-		             fd, new_entry_length, strlen(new_entry), new_entry));
-#endif
-
-	if ((wr_len = write(fd, new_entry, strlen(new_entry))) != strlen(new_entry))
-	{
-		DEBUG(0, ("add_smbpwd_entry(write): %d Failed to add entry for user %s to file %s. \
-Error was %s\n", wr_len, pwd->smb_name, pfile, strerror(errno)));
-
-		/* Remove the entry we just wrote. */
-		if(ftruncate(fd, offpos) == -1)
-		{
-			DEBUG(0, ("add_smbpwd_entry: ERROR failed to ftruncate file %s. \
-Error was %s. Password file may be corrupt ! Please examine by hand !\n", 
-			pwd->smb_name, strerror(errno)));
-		}
-
-		fclose(fp);
-		pw_file_unlock(lockfd);
-		return False;
-	}
-
-	fclose(fp);
-	pw_file_unlock(lockfd);
-	return True;
-}
-/*
- * Routine to search the smbpasswd file for an entry matching the username.
- * and then modify its password entry
- */
-BOOL mod_smbpwd_entry(struct smb_passwd* pwd)
-{
-	/* Static buffers we will return. */
-	static pstring  user_name;
-
-	char            linebuf[256];
-	char            readbuf[16 * 1024];
-	unsigned char   c;
-	char            ascii_p16[66];
-	unsigned char  *p = NULL;
-	long            linebuf_len = 0;
-	FILE           *fp;
-	int             lockfd;
-	char           *pfile = lp_smb_passwd_file();
-	BOOL found_entry = False;
-
-	long pwd_seekpos = 0;
-
-	int i;
-	int wr_len;
-	int fd;
-
-	if (!*pfile)
-	{
-		DEBUG(0, ("No SMB password file set\n"));
-		return False;
-	}
-	DEBUG(10, ("mod_smbpwd_entry: opening file %s\n", pfile));
-
-	fp = fopen(pfile, "r+");
-
-	if (fp == NULL)
-	{
-		DEBUG(0, ("mod_smbpwd_entry: unable to open file %s\n", pfile));
-		return False;
-	}
-	/* Set a 16k buffer to do more efficient reads */
-	setvbuf(fp, readbuf, _IOFBF, sizeof(readbuf));
-
-	if ((lockfd = pw_file_lock(pfile, F_RDLCK | F_WRLCK, 5)) < 0)
-	{
-		DEBUG(0, ("mod_smbpwd_entry: unable to lock file %s\n", pfile));
-		fclose(fp);
-		return False;
-	}
-	/* make sure it is only rw by the owner */
-	chmod(pfile, 0600);
-
-	/* We have a write lock on the file. */
-	/*
-	* Scan the file, a line at a time and check if the name matches.
-	*/
-	while (!feof(fp))
-	{
-		pwd_seekpos = ftell(fp);
-
-		linebuf[0] = '\0';
-
-		fgets(linebuf, 256, fp);
-		if (ferror(fp))
-		{
-			fclose(fp);
-			pw_file_unlock(lockfd);
-			return False;
-		}
-
-		/*
-		 * Check if the string is terminated with a newline - if not
-		 * then we must keep reading and discard until we get one.
-		 */
-		linebuf_len = strlen(linebuf);
-		if (linebuf[linebuf_len - 1] != '\n')
-		{
-			c = '\0';
-			while (!ferror(fp) && !feof(fp))
-			{
-				c = fgetc(fp);
-				if (c == '\n')
-				{
-					break;
-				}
-			}
-		}
-		else
-		{
-			linebuf[linebuf_len - 1] = '\0';
-		}
-
-#ifdef DEBUG_PASSWORD
-		DEBUG(100, ("mod_smbpwd_entry: got line |%s|\n", linebuf));
-#endif
-
-		if ((linebuf[0] == 0) && feof(fp))
-		{
-			DEBUG(4, ("mod_smbpwd_entry: end of file reached\n"));
-			break;
-		}
-
-		/*
-		* The line we have should be of the form :-
-		* 
-		* username:uid:[32hex bytes]:....other flags presently
-		* ignored....
-		* 
-		* or,
-		*
-		* username:uid:[32hex bytes]:[32hex bytes]:....ignored....
-		*
-		* if Windows NT compatible passwords are also present.
-		*/
-
-		if (linebuf[0] == '#' || linebuf[0] == '\0')
-		{
-			DEBUG(6, ("mod_smbpwd_entry: skipping comment or blank line\n"));
-			continue;
-		}
-
-		p = (unsigned char *) strchr(linebuf, ':');
-
-		if (p == NULL)
-		{
-			DEBUG(0, ("mod_smbpwd_entry: malformed password entry (no :)\n"));
-			continue;
-		}
-
-		/*
-		 * As 256 is shorter than a pstring we don't need to check
-		 * length here - if this ever changes....
-		 */
-		strncpy(user_name, linebuf, PTR_DIFF(p, linebuf));
-		user_name[PTR_DIFF(p, linebuf)] = '\0';
-		if (strequal(user_name, pwd->smb_name))
-		{
-			found_entry = True;
-			break;
-		}
-	}
-
-	if (!found_entry) return False;
-
-	DEBUG(6, ("mod_smbpwd_entry: entry exists\n"));
-
-	/* User name matches - get uid and password */
-	p++;		/* Go past ':' */
-
-	if (!isdigit(*p))
-	{
-		DEBUG(0, ("mod_smbpwd_entry: malformed password entry (uid not number)\n"));
-		fclose(fp);
-		pw_file_unlock(lockfd);
-		return False;
-	}
-
-	while (*p && isdigit(*p))
-		p++;
-	if (*p != ':')
-	{
-		DEBUG(0, ("mod_smbpwd_entry: malformed password entry (no : after uid)\n"));
-		fclose(fp);
-		pw_file_unlock(lockfd);
-		return False;
-	}
-	/*
-	 * Now get the password value - this should be 32 hex digits
-	 * which are the ascii representations of a 16 byte string.
-	 * Get two at a time and put them into the password.
-	 */
-	p++;
-
-	/* record exact password position */
-	pwd_seekpos += PTR_DIFF(p, linebuf);
-
-	if (*p == '*' || *p == 'X')
-	{
-		/* Password deliberately invalid - end here. */
-		DEBUG(10, ("get_smbpwd_entry: entry invalidated for user %s\n", user_name));
-		fclose(fp);
-		pw_file_unlock(lockfd);
-		return False;
-	}
-
-	if (linebuf_len < (PTR_DIFF(p, linebuf) + 33))
-	{
-		DEBUG(0, ("mod_smbpwd_entry: malformed password entry (passwd too short)\n"));
-		fclose(fp);
-		pw_file_unlock(lockfd);
-		return (False);
-	}
-
-	if (p[32] != ':')
-	{
-		DEBUG(0, ("mod_smbpwd_entry: malformed password entry (no terminating :)\n"));
-		fclose(fp);
-		pw_file_unlock(lockfd);
-		return False;
-	}
-
-	if (*p == '*' || *p == 'X')
-	{
-		fclose(fp);
-		pw_file_unlock(lockfd);
-		return False;
-	}
-	if (!strncasecmp((char *) p, "NO PASSWORD", 11))
-	{
-		fclose(fp);
-		pw_file_unlock(lockfd);
-		return False;
-	}
-
-	/* Now check if the NT compatible password is
-		available. */
-	p += 33; /* Move to the first character of the line after
-				the lanman password. */
-	if (linebuf_len < (PTR_DIFF(p, linebuf) + 33))
-	{
-		DEBUG(0, ("mod_smbpwd_entry: malformed password entry (passwd too short)\n"));
-		fclose(fp);
-		pw_file_unlock(lockfd);
-		return (False);
-	}
-
-	if (p[32] != ':')
-	{
-		DEBUG(0, ("mod_smbpwd_entry: malformed password entry (no terminating :)\n"));
-		fclose(fp);
-		pw_file_unlock(lockfd);
-		return False;
-	}
-
-	if (*p == '*' || *p == 'X')
-	{
-		fclose(fp);
-		pw_file_unlock(lockfd);
-		return False;
-	}
-
-	/* whew.  entry is correctly formed. */
-
-	/*
-	 * Do an atomic write into the file at the position defined by
-	 * seekpos.
-	 */
-
-	/* The mod user write needs to be atomic - so get the fd from 
-	   the fp and do a raw write() call.
-	 */
-
-	fd = fileno(fp);
-
-	if (lseek(fd, pwd_seekpos - 1, SEEK_SET) != pwd_seekpos - 1)
-	{
-		DEBUG(1, ("mod_smbpwd_entry: seek fail on file %s.\n", pfile));
-			fclose(fp);
-			pw_file_unlock(lockfd);
-			return False;
-	}
-
-	/* Sanity check - ensure the character is a ':' */
-	if (read(fd, &c, 1) != 1)
-	{
-		DEBUG(1, ("mod_smbpwd_entry: read fail on file %s.\n", pfile));
-		fclose(fp);
-		pw_file_unlock(lockfd);
-		return False;
-	}
-
-	if (c != ':')
-	{
-		DEBUG(1, ("mod_smbpwd_entry: check on passwd file %s failed.\n", pfile));
-		fclose(fp);
-		pw_file_unlock(lockfd);
-		return False;
-	}
- 
-	/* Create the 32 byte representation of the new p16 */
-	for (i = 0; i < 16; i++)
-	{
-		sprintf(&ascii_p16[i*2], "%02X", (uchar) pwd->smb_passwd[i]);
-	}
-	if (pwd->smb_nt_passwd != NULL)
-	{
-		/* Add on the NT md4 hash */
-		ascii_p16[32] = ':';
-		for (i = 0; i < 16; i++)
-		{
-			sprintf(&ascii_p16[(i*2)+33], "%02X", (uchar) pwd->smb_nt_passwd[i]);
-		}
-		wr_len = 65;
-	}
-	else	
-	{
-		wr_len = 32;
-	}
-
-#ifdef DEBUG_PASSWORD
-	DEBUG(100,("mod_smbpwd_entry: "));
-	dump_data(100, ascii_p16, wr_len);
-#endif
-
-	if (write(fd, ascii_p16, wr_len) != wr_len)
-	{
-		DEBUG(1, ("mod_smbpwd_entry: write failed in passwd file %s\n", pfile));
-		fclose(fp);
-		pw_file_unlock(lockfd);
-		return False;
-	}
-
-	fclose(fp);
-	pw_file_unlock(lockfd);
-	return True;
-}
-=======
 #else
  void smbpass_dummy(void)
 {
 }				/* To avoid compiler complaints */
-#endif
->>>>>>> 8336d6a4
+#endif