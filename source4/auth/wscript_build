#!/usr/bin/env python

bld.RECURSE('gensec')
bld.RECURSE('kerberos')
bld.RECURSE('ntlm')

bld.SAMBA_SUBSYSTEM('auth_session',
	source='session.c',
	autoproto='session_proto.h',
	public_deps='samba-credentials',
	public_headers='session.h',
	header_path='samba',
	deps='samdb auth4_sam'
	)

bld.SAMBA_LIBRARY('auth_unix_token',
                  source='unix_token.c',
                  autoproto='unix_token_proto.h',
                  public_deps='LIBWBCLIENT_OLD',
                  private_library=True,
                  )


bld.SAMBA_SUBSYSTEM('samba_server_gensec',
	source='samba_server_gensec.c',
	public_deps='samba-credentials gensec auth4'
	)


bld.SAMBA_SUBSYSTEM('auth_system_session',
	source='system_session.c',
	autoproto='system_session_proto.h',
	public_deps='samba-credentials',
	deps='auth_session',
	)


bld.SAMBA_SUBSYSTEM('auth4_sam',
	source='sam.c',
	autoproto='auth_sam.h',
	public_deps='samdb samba-security ldb tevent',
	deps=''
	)

bld.SAMBA_BINARY('test_kerberos',
        source='tests/kerberos.c',
        deps='cmocka authkrb5 krb5samba com_err CREDENTIALS_KRB5',
        local_include=False,
        for_selftest=True
        )

<<<<<<< HEAD
bld.SAMBA_BINARY('test_auth_sam',
        source='tests/sam.c',
        deps='cmocka samdb samba-security ldb tevent',
        local_include=False,
        for_selftest=True,
        ldflags='''
            -Wl,--wrap,dsdb_search_dn
            -Wl,--wrap,samdb_msg_add_int64
        '''
        )
=======
bld.SAMBA_BINARY('test_heimdal_gensec_unwrap_des',
                 source='tests/heimdal_unwrap_des.c',
                 deps='cmocka talloc gssapi-subsystem',
                 local_include=False,
                 for_selftest=True,
                 enabled=(bld.CONFIG_SET('SAMBA4_USES_HEIMDAL') and
                          not bld.CONFIG_SET('USING_SYSTEM_GSSAPI')),
                 ldflags='''
                 -Wl,--wrap,ct_memcmp
                 -Wl,--wrap,der_get_length
                 -Wl,--wrap,krb5_auth_con_getlocalsubkey
                 -Wl,--wrap,krb5_crypto_destroy
                 -Wl,--wrap,krb5_crypto_init
                 -Wl,--wrap,krb5_decrypt
                 -Wl,--wrap,krb5_decrypt_ivec
                 -Wl,--wrap,krb5_free_keyblock
                 -Wl,--wrap,krb5_verify_checksum
                 -Wl,--wrap,malloc
                 '''
)
>>>>>>> dc74e56c

pytalloc_util = bld.pyembed_libname('pytalloc-util')
pyparam_util = bld.pyembed_libname('pyparam_util')
pyldb_util = bld.pyembed_libname('pyldb-util')
pycredentials = 'pycredentials'
bld.SAMBA_PYTHON('pyauth',
        source='pyauth.c',
        public_deps='auth_system_session',
        deps='samdb %s %s %s %s auth4' % (pytalloc_util, pyparam_util, pyldb_util, pycredentials),
        realname='samba/auth.so'
        )
<|MERGE_RESOLUTION|>--- conflicted
+++ resolved
@@ -49,18 +49,6 @@
         for_selftest=True
         )
 
-<<<<<<< HEAD
-bld.SAMBA_BINARY('test_auth_sam',
-        source='tests/sam.c',
-        deps='cmocka samdb samba-security ldb tevent',
-        local_include=False,
-        for_selftest=True,
-        ldflags='''
-            -Wl,--wrap,dsdb_search_dn
-            -Wl,--wrap,samdb_msg_add_int64
-        '''
-        )
-=======
 bld.SAMBA_BINARY('test_heimdal_gensec_unwrap_des',
                  source='tests/heimdal_unwrap_des.c',
                  deps='cmocka talloc gssapi-subsystem',
@@ -81,7 +69,17 @@
                  -Wl,--wrap,malloc
                  '''
 )
->>>>>>> dc74e56c
+
+bld.SAMBA_BINARY('test_auth_sam',
+        source='tests/sam.c',
+        deps='cmocka samdb samba-security ldb tevent',
+        local_include=False,
+        for_selftest=True,
+        ldflags='''
+            -Wl,--wrap,dsdb_search_dn
+            -Wl,--wrap,samdb_msg_add_int64
+        '''
+        )
 
 pytalloc_util = bld.pyembed_libname('pytalloc-util')
 pyparam_util = bld.pyembed_libname('pyparam_util')
